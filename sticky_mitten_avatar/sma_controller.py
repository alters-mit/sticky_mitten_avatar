--- conflicted
+++ resolved
@@ -1,1113 +1,1099 @@
-import random
-from enum import Enum
-import numpy as np
-from pkg_resources import resource_filename
-from typing import Dict, List, Union, Optional, Tuple
-from tdw.controller import Controller
-from tdw.tdw_utils import TDWUtils
-from tdw.librarian import ModelLibrarian
-from tdw.output_data import OutputData, Bounds, Transforms, Rigidbodies, SegmentationColors, Volumes, Raycast, Collision
-from tdw.py_impact import AudioMaterial, PyImpact, ObjectInfo
-from sticky_mitten_avatar.avatars import Arm, Baby
-from sticky_mitten_avatar.avatars.avatar import Avatar, Joint, BodyPartStatic
-from sticky_mitten_avatar.util import get_data, get_angle, rotate_point_around, get_angle_between, FORWARD
-from sticky_mitten_avatar.dynamic_object_info import DynamicObjectInfo
-from sticky_mitten_avatar.static_object_info import StaticObjectInfo
-from sticky_mitten_avatar.frame_data import FrameData
-from sticky_mitten_avatar import TaskResult
-
-
-class _TaskState(Enum):
-    """
-    The state of an avatar's motion.
-    """
-
-    ongoing = 1,
-    success = 2,
-    failure = 4
-
-
-class StickyMittenAvatarController(Controller):
-    """
-    High-level API controller for sticky mitten avatars. Use this with the `Baby` and `Adult` avatar classes.
-    This controller will cache static data for the avatar (such as segmentation colors) and automatically update
-    dynamic data (such as position). The controller also has useful wrapper functions to handle the avatar API.
-
-    ```python
-    from tdw.tdw_utils import TDWUtils
-    from sticky_mitten_avatar.avatars import Arm
-    from sticky_mitten_avatar import StickyMittenAvatarController
-
-    c = StickyMittenAvatarController()
-
-    # Load a simple scene.
-    avatar_id = c.init_scene()
-
-    # Bend an arm.
-    c.bend_arm(target={"x": -0.2, "y": 0.21, "z": 0.385}, arm=Arm.left)
-
-    # Get the segmentation color pass for the avatar after bending the arm.
-    segmentation_colors = c.frame.segmentation_image
-    ```
-
-    ***
-
-    Fields:
-
-    - `frame` Dynamic data for the current frame, updated per frame. [Read this](frame_data.md) for a full API.
-      Note: Most of the avatar API advances the simulation multiple frames. `frame` is current to frame at the end of an action.
-
-    ```python
-    segmentation_colors = c.frame.segmentation_image
-    depth_map = c.frame.depth_map
-    # etc.
-    ```
-
-    - `static_object_data`: Static info for all objects in the scene. [Read this](static_object_info.md) for a full API.
-
-    ```python
-    # Get the segmentation color of an object.
-    segmentation_color = c.static_object_info[object_id].segmentation_color
-    ```
-
-    - `static_avatar_data` Static info for the avatar's body parts. [Read this](body_part_static.md) for a full API.
-
-
-    ```python
-    for body_part_id in c.static_avatar_data.avatar:
-        body_part = c.static_avatar_data.avatars[body_part_id]
-        print(body_part.object_id) # The object ID of the body part (matches body_part_id).
-        print(body_part.color) # The segmentation color.
-        print(body_part.name) # The name of the body part.
-    ```
-    """
-
-    # A high drag value to stop movement.
-    _STOP_DRAG = 1000
-
-    _STATIC_FRICTION = {AudioMaterial.ceramic: 0.47,
-                        AudioMaterial.hardwood: 0.4,
-                        AudioMaterial.wood: 0.4,
-                        AudioMaterial.cardboard: 0.47,
-                        AudioMaterial.glass: 0.65,
-                        AudioMaterial.metal: 0.52}
-    _DYNAMIC_FRICTION = {AudioMaterial.ceramic: 0.47,
-                         AudioMaterial.hardwood: 0.35,
-                         AudioMaterial.wood: 0.35,
-                         AudioMaterial.cardboard: 0.47,
-                         AudioMaterial.glass: 0.65,
-                         AudioMaterial.metal: 0.43}
-
-    def __init__(self, port: int = 1071, launch_build: bool = True, audio_playback_mode: str = None):
-        """
-        :param port: The port number.
-        :param launch_build: If True, automatically launch the build.
-        :param audio_playback_mode: How the build will play back audio. Options: None (no playback, but audio will be generated in `self.frame_data`), `"unity"` (use the standard Unity audio system), `"resonance_audio"` (use Resonance Audio).
-        """
-
-        # The containers library.
-        self._lib_containers = ModelLibrarian(library=resource_filename(__name__, "metadata_libraries/containers.json"))
-        # Cached core model library.
-        self._lib_core = ModelLibrarian()
-
-        # Cache the entities.
-        self._avatar: Optional[Avatar] = None
-        # Commands sent by avatars.
-        self._avatar_commands: List[dict] = []
-        # Per-frame object physics info.
-        self._dynamic_object_info: Dict[int, DynamicObjectInfo] = dict()
-        # Cache static data.
-        self.static_object_info: Dict[int, StaticObjectInfo] = dict()
-        self.static_avatar_info: Dict[int, BodyPartStatic] = dict()
-        self._surface_material = AudioMaterial.hardwood
-        self._audio_playback_mode = audio_playback_mode
-        # Load default audio values for objects.
-        self._default_audio_values = PyImpact.get_object_info()
-        # Load custom audio values.
-        custom_audio_info = PyImpact.get_object_info(resource_filename(__name__, "audio.csv"))
-        for a in custom_audio_info:
-            av = custom_audio_info[a]
-            av.library = resource_filename(__name__, av.library)
-            self._default_audio_values[a] = av
-
-        self._audio_values: Dict[int, ObjectInfo] = dict()
-
-        # The command for the third-person camera, if any.
-        self._cam_commands: Optional[list] = None
-        self.frame: Optional[FrameData] = None
-
-        super().__init__(port=port, launch_build=launch_build)
-
-        # Set image encoding to .jpg
-        # Set the highest render quality.
-        # Set global physics values.
-        commands = [{"$type": "set_img_pass_encoding",
-                     "value": False},
-                    {"$type": "set_render_quality",
-                     "render_quality": 5},
-                    {"$type": "set_physics_solver_iterations",
-                     "iterations": 32},
-                    {"$type": "set_vignette",
-                     "enabled": False},
-                    {"$type": "set_shadow_strength",
-                     "strength": 1.0},
-                    {"$type": "set_sleep_threshold",
-                     "sleep_threshold": 0.1}]
-        # Set the frame rate and timestep for audio.
-        if self._audio_playback_mode is not None:
-            commands.extend([{"$type": "set_target_framerate",
-                             "framerate": 30},
-                             {"$type": "set_time_step",
-                              "time_step": 0.02}])
-
-    def init_scene(self) -> None:
-        """
-        Initialize a scene, populate it with objects, add the avatar, and set rendering options.
-        Then, request data per frame (collisions, transforms, etc.), initialize image capture, and cache static data.
-
-        Each subclass of `StickyMittenAvatarController` overrides this function to have a specialized scene setup.
-        """
-
-        # Initialize the scene.
-        self.communicate(self._get_scene_init_commands_early())
-        # Create the avatar.
-        self._init_avatar()
-        # Initialize after adding avatars.
-        self._do_scene_init_late()
-
-        # Request Collisions, Rigidbodies, and Transforms.
-        # Request SegmentationColors, Bounds, and Volumes for this frame only.
-        resp = self.communicate([{"$type": "send_collisions",
-                                  "enter": True,
-                                  "stay": False,
-                                  "exit": False,
-                                  "collision_types": ["obj", "env"]},
-                                 {"$type": "send_rigidbodies",
-                                  "frequency": "always"},
-                                 {"$type": "send_transforms",
-                                  "frequency": "always"},
-                                 {"$type": "send_segmentation_colors",
-                                  "frequency": "once"},
-                                 {"$type": "send_bounds",
-                                  "frequency": "once"},
-                                 {"$type": "send_volumes",
-                                  "frequency": "once"}])
-
-        # Cache the static object data.
-        segmentation_colors = get_data(resp=resp, d_type=SegmentationColors)
-        bounds = get_data(resp=resp, d_type=Bounds)
-        volumes = get_data(resp=resp, d_type=Volumes)
-        rigidbodies = get_data(resp=resp, d_type=Rigidbodies)
-        for i in range(segmentation_colors.get_num()):
-            object_id = segmentation_colors.get_object_id(i)
-            static_object = StaticObjectInfo(index=i,
-                                             segmentation_colors=segmentation_colors,
-                                             rigidbodies=rigidbodies,
-                                             volumes=volumes,
-                                             bounds=bounds,
-                                             audio=self._audio_values[object_id])
-            self.static_object_info[static_object.object_id] = static_object
-
-    def _create_avatar(self, avatar_type: str = "baby", avatar_id: str = "a", position: Dict[str, float] = None,
-                       rotation: float = 0, debug: bool = False) -> None:
-        """
-        Create an avatar. Set default values for the avatar. Cache its static data (segmentation colors, etc.)
-
-        :param avatar_type: The type of avatar. Options: "baby", "adult"
-        :param avatar_id: The unique ID of the avatar.
-        :param position: The initial position of the avatar.
-        :param rotation: The initial rotation of the avatar in degrees.
-        :param debug: If true, print debug messages when the avatar moves.
-        """
-
-        if avatar_type == "baby":
-            avatar_type = "A_StickyMitten_Baby"
-        elif avatar_type == "adult":
-            avatar_type = "A_StickyMitten_Adult"
-        else:
-            raise Exception(f'Avatar type not found: {avatar_type}\nOptions: "baby", "adult"')
-
-        if position is None:
-            position = {"x": 0, "y": 0, "z": 0}
-
-        commands = TDWUtils.create_avatar(avatar_type=avatar_type,
-                                          avatar_id=avatar_id,
-                                          position=position)[:]
-        # Rotate the avatar.
-        # Request segmentation colors, body part names, and dynamic avatar data.
-        # Turn off the follow camera.
-        # Set the palms to sticky.
-        # Enable image capture.
-        commands.extend([{"$type": "rotate_avatar_by",
-                          "angle": rotation,
-                          "axis": "yaw",
-                          "is_world": True,
-                          "avatar_id": avatar_id},
-                         {"$type": "send_avatar_segmentation_colors",
-                          "frequency": "once",
-                          "ids": [avatar_id]},
-                         {"$type": "send_avatars",
-                          "frequency": "always"},
-                         {"$type": "set_avatar_collision_detection_mode",
-                          "mode": "continuous_dynamic",
-                          "avatar_id": avatar_id},
-                         {"$type": "set_avatar_drag",
-                          "drag": self._STOP_DRAG,
-                          "angular_drag": self._STOP_DRAG,
-                          "avatar_id": avatar_id},
-                         {"$type": "set_pass_masks",
-                          "pass_masks": ["_id", "_depth_simple"],
-                          "avatar_id": avatar_id},
-                         {"$type": "send_images",
-                          "frequency": "always"},
-                         {"$type": "toggle_image_sensor",
-                          "sensor_name": "FollowCamera",
-                          "avatar_id": avatar_id}])
-        # Set all sides of both mittens to be sticky.
-        for sub_mitten in ["palm", "back", "side"]:
-            for is_left in [True, False]:
-                commands.append({"$type": "set_stickiness",
-                                 "sub_mitten": sub_mitten,
-                                 "sticky": True,
-                                 "is_left": is_left,
-                                 "avatar_id": avatar_id,
-                                 "show": False})
-        # Strengthen the avatar.
-        for joint in Avatar.JOINTS:
-            commands.extend([{"$type": "adjust_joint_force_by",
-                              "delta": 80,
-                              "joint": joint.joint,
-                              "axis": joint.axis,
-                              "avatar_id": avatar_id},
-                             {"$type": "adjust_joint_damper_by",
-                              "delta": 300,
-                              "joint": joint.joint,
-                              "axis": joint.axis,
-                              "avatar_id": avatar_id}])
-
-        if self._audio_playback_mode == "unity":
-            commands.append({"$type": "add_audio_sensor",
-                             "avatar_id": avatar_id})
-        elif self._audio_playback_mode == "resonance_audio":
-            commands.append({"$type": "add_environ_audio_sensor",
-                             "avatar_id": avatar_id})
-
-        # Send the commands. Get a response.
-        resp = self.communicate(commands)
-        # Create the avatar.
-        if avatar_type == "A_StickyMitten_Baby":
-            avatar = Baby(avatar_id=avatar_id, debug=debug, resp=resp)
-        else:
-            raise Exception(f"Avatar not defined: {avatar_type}")
-        # Cache the avatar.
-        self._avatar = avatar
-        self.static_avatar_info = self._avatar.body_parts_static
-
-    def communicate(self, commands: Union[dict, List[dict]]) -> List[bytes]:
-        """
-        Overrides [`Controller.communicate()`](https://github.com/threedworld-mit/tdw/blob/master/Documentation/python/controller.md).
-        Before sending commands, append any automatically-added commands (such as arm-bending or arm-stopping).
-        If there is a third-person camera, append commands to look at a target (see `add_overhead_camera()`).
-        After receiving a response from the build, update the `frame` data.
-
-        :param commands: Commands to send to the build.
-
-        :return: The response from the build.
-        """
-        if not isinstance(commands, list):
-            commands = [commands]
-        # Add avatar commands from the previous frame.
-        commands.extend(self._avatar_commands[:])
-
-        # Append the third-party look-at command, if any.
-        if self._cam_commands is not None:
-            commands.extend(self._cam_commands)
-
-        # Clear avatar commands.
-        self._avatar_commands.clear()
-
-        # Add audio commands.
-        commands.extend(self._get_audio_commands())
-
-        # Send the commands and get a response.
-        resp = super().communicate(commands)
-
-        if len(resp) == 1:
-            return resp
-
-        # Clear object info.
-        self._dynamic_object_info.clear()
-        # Update object info.
-        tran = get_data(resp=resp, d_type=Transforms)
-        rigi = get_data(resp=resp, d_type=Rigidbodies)
-
-        if tran is None or rigi is None:
-            return resp
-
-        # Update the frame data.
-        self.frame = FrameData(resp=resp, objects=self.static_object_info, surface_material=self._surface_material,
-                               avatar=self._avatar)
-
-        for i in range(tran.get_num()):
-            o_id = tran.get_id(i)
-            self._dynamic_object_info[o_id] = DynamicObjectInfo(o_id=o_id, rigi=rigi, tran=tran, tr_index=i)
-
-        # Update the avatar. Add new avatar commands for the next frame.
-        self._avatar_commands.extend(self._avatar.on_frame(resp=resp))
-
-        return resp
-
-    def _add_object(self, model_name: str, object_id: int, position: Dict[str, float] = None,
-                    rotation: Dict[str, float] = None, library: str = "",
-                    scale: Dict[str, float] = None, audio: ObjectInfo = None) -> List[dict]:
-        """
-        Add an object to the scene.
-
-        :param model_name: The name of the model.
-        :param position: The position of the model.
-        :param rotation: The starting rotation of the model, in Euler angles.
-        :param library: The path to the records file. If left empty, the default library will be selected.
-                        See `ModelLibrarian.get_library_filenames()` and `ModelLibrarian.get_default_library()`.
-        :param object_id: The ID of the new object.
-        :param scale: The scale factor of the object. If None, the scale factor is (1, 1, 1)
-        :param audio: Audio values for the object. If None, use default values.
-
-        :return: A list of commands: `[add_object, set_mass, scale_object ,set_object_collision_detection_mode, set_physic_material]`
-        """
-
-        if position is None:
-            position = {"x": 0, "y": 0, "z": 0}
-        if rotation is None:
-            rotation = {"x": 0, "y": 0, "z": 0}
-        if scale is None:
-            scale = {"x": 1, "y": 1, "z": 1}
-        if audio is None:
-            audio = self._default_audio_values[model_name]
-        self._audio_values[object_id] = audio
-
-        return [super().get_add_object(model_name=model_name, object_id=object_id, position=position,
-                                       rotation=rotation, library=library),
-                {"$type": "set_mass",
-                 "mass": audio.mass,
-                 "id": object_id},
-                {"$type": "scale_object",
-                 "id": object_id,
-                 "scale_factor": scale},
-                {"$type": "set_object_collision_detection_mode",
-                 "id": object_id,
-                 "mode": "continuous_dynamic"},
-                {"$type": "set_physic_material",
-                 "dynamic_friction": StickyMittenAvatarController._DYNAMIC_FRICTION[audio.material],
-                 "static_friction": StickyMittenAvatarController._STATIC_FRICTION[audio.material],
-                 "bounciness": audio.bounciness,
-                 "id": object_id}]
-
-    def _add_container(self, model_name: str, object_id: int, contents: List[str], position: Dict[str, float] = None,
-                       rotation: Dict[str, float] = None, audio: ObjectInfo = None,
-                       scale: Dict[str, float] = None) -> List[dict]:
-        """
-        Add a container to the scene. A container is an object that can hold other objects in it.
-        Containers must be from the "containers" library. See `get_container_records()`.
-
-        :param model_name: The name of the container.
-        :param object_id: The ID of the container.
-        :param contents: The model names of objects that will be put in the container. They will be assigned random positions and object IDs and default audio and physics values.
-        :param position: The position of the container.
-        :param rotation: The rotation of the container.
-        :param audio: Audio values for the container. If None, use default values.
-        :param scale: The scale of the container.
-
-        :return: A list of commands per object added: `[add_object, set_mass, scale_object ,set_object_collision_detection_mode, set_physic_material]`
-        """
-
-        record = self._lib_containers.get_record(model_name)
-        assert record is not None, f"Couldn't find container record for: {model_name}"
-
-        if position is None:
-            position = {"x": 0, "y": 0, "z": 0}
-
-        # Get commands to add the container.
-        commands = self._add_object(model_name=model_name, object_id=object_id, position=position, rotation=rotation,
-                                    library=self._lib_containers.library, audio=audio, scale=scale)
-        bounds = record.bounds
-        # Get the radius in which objects can reasonably be placed.
-        radius = (min(bounds['front']['z'] - bounds['back']['z'],
-                      bounds['right']['x'] - bounds['left']['x']) / 2 * record.scale_factor) - 0.03
-        # Add small objects.
-        for obj_name in contents:
-            obj = self._default_audio_values[obj_name]
-            o_pos = TDWUtils.array_to_vector3(TDWUtils.get_random_point_in_circle(
-                center=TDWUtils.vector3_to_array(position),
-                radius=radius))
-            o_pos["y"] = position["y"] + 0.01
-            commands.extend(self._add_object(model_name=obj.name, position=o_pos, audio=obj,
-                                             object_id=self.get_unique_id(), library=obj.library))
-        self.model_librarian = self._lib_core
-        return commands
-
-<<<<<<< HEAD
-    def reach_for_target(self, arm: Arm, target: Dict[str, float], do_motion: bool = True, avatar_id: str = "a",
-                         check_if_possible: bool = True) -> TaskResult:
-=======
-    def reach_for_target(self, arm: Arm, target: Dict[str, float], do_motion: bool = True,
-                         check_if_possible: bool = True) -> bool:
->>>>>>> 583a1569
-        """
-        Bend an arm of an avatar until the mitten is at the target position.
-        If the position is sufficiently out of reach, the arm won't bend.
-        Otherwise, the motion continues until the mitten is either at the target position or the arm stops moving.
-
-        :param arm: The arm (left or right).
-        :param target: The target position for the mitten relative to the avatar.
-        :param do_motion: If True, advance simulation frames until the pick-up motion is done.
-        :param check_if_possible: If True, before bending the arm, check if the mitten can reach the target assuming no obstructions; if not, don't try to bend the arm.
-
-        :return: A `TaskResult` value describing whether the avatar's mitten reached the target and, if not, why.
-        """
-
-        target = TDWUtils.vector3_to_array(target)
-
-<<<<<<< HEAD
-        # Check if it's possible to reach for the target. If not, don't try, and return the result value.
-        if check_if_possible:
-            result = self._avatars[avatar_id].can_reach_target(target=target, arm=arm)
-            if result != TaskResult.ok:
-                return result
-=======
-        if check_if_possible and not self._avatar.can_reach_target(target=target, arm=arm):
-            return False
->>>>>>> 583a1569
-
-        self._avatar_commands.extend(self._avatar.reach_for_target(arm=arm, target=target))
-
-        if do_motion:
-            self._do_joint_motion()
-        return True
-
-    def pick_up(self, object_id: int, do_motion: bool = True) -> (bool, Arm):
-        """
-        Bend the arm of an avatar towards an object. Per frame, try to pick up the object.
-        If the position is sufficiently out of reach, the arm won't bend.
-        The motion continues until either the object is picked up or the arm stops moving.
-
-        :param object_id: The ID of the target object.
-        :param do_motion: If True, advance simulation frames until the pick-up motion is done.
-
-        :return: Tuple: True if the avatar picked up the object, and the arm that is picking up the object.
-        """
-
-        # Get the bounds of the object.
-        resp = self.communicate({"$type": "send_bounds",
-                                 "frequency": "once",
-                                 "ids": [object_id]})
-        bounds = get_data(resp=resp, d_type=Bounds)
-        commands, arm = self._avatar.pick_up(bounds=bounds, object_id=object_id)
-        self._avatar_commands.extend(commands)
-
-        if do_motion:
-            self._do_joint_motion()
-
-        return self._avatar.is_holding(object_id=object_id)
-
-    def put_down(self, reset_arms: bool = True, do_motion: bool = True) -> None:
-        """
-        Begin to put down all objects.
-        The motion continues until the arms have reset to their neutral positions.
-
-        :param reset_arms: If True, reset arm positions to "neutral".
-        :param do_motion: If True, advance simulation frames until the pick-up motion is done.
-        """
-
-        self._avatar_commands.extend(self._avatar.put_down(reset_arms=reset_arms))
-        if do_motion:
-            self._do_joint_motion()
-
-    def reset_arms(self, do_motion: bool = True) -> None:
-        """
-        Reset the avatar's arm joint positions.
-        The motion continues until the arms have reset to their neutral positions.
-
-        :param do_motion: If True, advance simulation frames until the pick-up motion is done.
-        """
-
-        self._avatar_commands.extend(self._avatar.reset_arms())
-        if do_motion:
-            self._do_joint_motion()
-
-    def _do_joint_motion(self) -> None:
-        """
-        Step through the simulation until the joints of all avatars are done moving.
-        Useful when you want concurrent action.
-        """
-
-        done = False
-        while not done:
-            done = True
-            # The loop is done if the IK goals are done.
-            if not self._avatar.is_ik_done():
-                done = False
-            # Keep looping.
-            if not done:
-                self.communicate([])
-
-    def _stop_avatar(self) -> None:
-        """
-        Advance 1 frame and stop the avatar's movement and turning.
-        """
-
-        self.communicate({"$type": "set_avatar_drag",
-                          "drag": self._STOP_DRAG,
-                          "angular_drag": self._STOP_DRAG,
-                          "avatar_id": self._avatar.id})
-
-    def turn_to(self, target: Union[Dict[str, float], int], force: float = 1000,
-                stopping_threshold: float = 0.15) -> bool:
-        """
-        Turn the avatar to face a target.
-        The motion continues until the avatar is either facing the target, overshoots it, or rotates a full 360 degrees.
-
-        :param target: The target position or object ID.
-        :param force: The force at which the avatar will turn. More force = faster, but might overshoot the target.
-        :param stopping_threshold: Stop when the avatar is within this many degrees of the target.
-
-        :return: True if the avatar succeeded in turning to face the target.
-        """
-
-        def _get_turn_state() -> _TaskState:
-            """
-            :return: Whether avatar succeed, failed, or is presently turning.
-            """
-
-            angle = get_angle(origin=np.array(self._avatar.frame.get_position()),
-                              forward=np.array(self._avatar.frame.get_forward()),
-                              position=target)
-
-            # Failure because the avatar turned all the way around without aligning with the target.
-            if angle - initial_angle >= 180:
-                return _TaskState.failure
-
-            if angle > 180:
-                angle -= 360
-
-            # Success because the avatar is facing the target.
-            if np.abs(angle) < stopping_threshold:
-                return _TaskState.success
-            # Overshot the turn. Stop.
-            if (direction < 0 and angle >= 0) or (direction > 0 and angle <= 0):
-                return _TaskState.success
-
-            return _TaskState.ongoing
-
-        # Set the target if it wasn't already a numpy array (for example, if it's an object ID).
-        target = self._get_position(target=target)
-        target[1] = 0
-
-        # Get the initial angle to the target.
-        initial_angle = get_angle(origin=np.array(self._avatar.frame.get_position()),
-                                  forward=np.array(self._avatar.frame.get_forward()),
-                                  position=np.array(target))
-        # Decide which direction to turn.
-        if initial_angle > 180:
-            direction = -1
-        else:
-            direction = 1
-
-        # Set a low drag.
-        self.communicate({"$type": "set_avatar_drag",
-                          "drag": 0,
-                          "angular_drag": 0.05,
-                          "avatar_id": self._avatar.id})
-
-        turn_command = {"$type": "turn_avatar_by",
-                        "torque": force * direction,
-                        "avatar_id": self._avatar.id}
-
-        # Begin to turn.
-        self.communicate(turn_command)
-        i = 0
-        while i < 200:
-            # Coast to a stop.
-            coasting = True
-            while coasting:
-                coasting = np.linalg.norm(self._avatar.frame.get_angular_velocity()) > 0.3
-                state = _get_turn_state()
-                if state == _TaskState.success:
-                    self._stop_avatar()
-                    return True
-                elif state == _TaskState.failure:
-                    self._stop_avatar()
-                    return False
-                self.communicate([])
-
-            # Turn.
-            self.communicate(turn_command)
-            state = _get_turn_state()
-            if state == _TaskState.success:
-                self._stop_avatar()
-                return True
-            elif state == _TaskState.failure:
-                self._stop_avatar()
-                return False
-            i += 1
-        self._stop_avatar()
-        return False
-
-    def turn_by(self, angle: float, force: float = 1000, stopping_threshold: float = 0.15) -> bool:
-        """
-        Turn the avatar by an angle.
-        The motion continues until the avatar is either facing the target, overshoots it, or rotates a full 360 degrees.
-
-        :param angle: The angle to turn to in degrees. If > 0, turn clockwise; if < 0, turn counterclockwise.
-        :param force: The force at which the avatar will turn. More force = faster, but might overshoot the target.
-        :param stopping_threshold: Stop when the avatar is within this many degrees of the target.
-
-        :return: True if the avatar succeeded in turning to face the target.
-        """
-
-        # Rotate the forward directional vector.
-        p0 = self._avatar.frame.get_forward()
-        p1 = rotate_point_around(origin=np.array([0, 0, 0]), point=p0, angle=angle)
-        # Get a point to look at.
-        p1 = np.array(self._avatar.frame.get_position()) + (p1 * 1000)
-        return self.turn_to(target=TDWUtils.array_to_vector3(p1), force=force, stopping_threshold=stopping_threshold)
-
-    def go_to(self, target: Union[Dict[str, float], int], turn_force: float = 1000, move_force: float = 80,
-              turn_stopping_threshold: float = 0.15, move_stopping_threshold: float = 0.35) -> bool:
-        """
-        Move the avatar to a target position or object.
-        If the avatar isn't facing the target, it will turn to face it (see `turn_to()`).
-        The motion continues until the avatar reaches the destination, or if:
-
-        - The avatar overshot the target.
-        - The avatar's body collided with a heavy object (mass >= 90)
-        - The avatar collided with part of the environment (such as a wall).
-
-        :param target: The target position or object ID.
-        :param turn_force: The force at which the avatar will turn. More force = faster, but might overshoot the target.
-        :param turn_stopping_threshold: Stop when the avatar is within this many degrees of the target.
-        :param move_force: The force at which the avatar will move. More force = faster, but might overshoot the target.
-        :param move_stopping_threshold: Stop within this distance of the target.
-
-        :return: True if the avatar arrived at the destination.
-        """
-
-        def _get_state() -> _TaskState:
-            """
-            :return: Whether the avatar is at its destination, overshot it, or still going to it.
-            """
-
-            # Check if the root object of the avatar collided with anything large. If so, stop movement.
-            for body_part_id in self._avatar.collisions:
-                name = self._avatar.body_parts_static[body_part_id].name
-                if name.startswith("A_StickyMitten"):
-                    for o_id in self._avatar.collisions[body_part_id]:
-                        collidee_mass = self.static_object_info[o_id].mass
-                        if collidee_mass >= 90:
-                            print("hit something heavy")
-                            return _TaskState.failure
-            # If the avatar's body collided with the environment (e.g. a wall), stop movement.
-            for body_part_id in self._avatar.env_collisions:
-                name = self._avatar.body_parts_static[body_part_id].name
-                if name.startswith("A_StickyMitten"):
-                    return _TaskState.failure
-
-            p = np.array(self._avatar.frame.get_position())
-            d_from_initial = np.linalg.norm(initial_position - p)
-            # Overshot. End.
-            if d_from_initial > initial_distance:
-                return _TaskState.failure
-            # We're here! End.
-            d = np.linalg.norm(p - target)
-            if d <= move_stopping_threshold:
-                return _TaskState.success
-            # Keep truckin' along.
-            return _TaskState.ongoing
-
-        initial_position = self._avatar.frame.get_position()
-
-        # Set the target. If it's an object, the target is the nearest point on the bounds.
-        target = self._get_position(target=target)
-        # Get the distance to the target.
-        initial_distance = np.linalg.norm(np.array(initial_position) - target)
-
-        # Turn to the target.
-        self.turn_to(target=target, force=turn_force, stopping_threshold=turn_stopping_threshold)
-
-        # Go to the target.
-        self.communicate({"$type": "set_avatar_drag",
-                          "drag": 0.1,
-                          "angular_drag": 100,
-                          "avatar_id": self._avatar.id})
-        i = 0
-        while i < 200:
-            # Start gliding.
-            self.communicate({"$type": "move_avatar_forward_by",
-                              "magnitude": move_force,
-                              "avatar_id": self._avatar.id})
-            t = _get_state()
-            if t == _TaskState.success:
-                self._stop_avatar()
-                return True
-            elif t == _TaskState.failure:
-                self._stop_avatar()
-                return False
-            # Glide.
-            while np.linalg.norm(self._avatar.frame.get_velocity()) > 0.1:
-                self.communicate([])
-                t = _get_state()
-                if t == _TaskState.success:
-                    self._stop_avatar()
-                    return True
-                elif t == _TaskState.failure:
-                    self._stop_avatar()
-                    return False
-            i += 1
-        self._stop_avatar()
-        return False
-
-    def move_forward_by(self, distance: float, move_force: float = 80, move_stopping_threshold: float = 0.35) -> bool:
-        """
-        Move the avatar forward by a distance along the avatar's current forward directional vector.
-        The motion continues until the avatar reaches the destination, or if:
-
-        - The avatar overshot the target.
-        - The avatar's body collided with a heavy object (mass >= 90)
-        - The avatar collided with part of the environment (such as a wall).
-
-        :param distance: The distance that the avatar will travel. If < 0, the avatar will move backwards.
-        :param move_force: The force at which the avatar will move. More force = faster, but might overshoot the target.
-        :param move_stopping_threshold: Stop within this distance of the target.
-
-        :return: True if the avatar arrived at the destination.
-        """
-        # The target is at `distance` away from the avatar's position along the avatar's forward directional vector.
-        target = np.array(self._avatar.frame.get_position()) + (np.array(self._avatar.frame.get_forward()) * distance)
-        return self.go_to(target=target, move_force=move_force, move_stopping_threshold=move_stopping_threshold)
-
-    def shake(self, joint_name: str = "elbow_left", axis: str = "pitch", angle: Tuple[float, float] = (20, 30),
-              num_shakes: Tuple[int, int] = (3, 5), force: Tuple[float, float] = (900, 1000)) -> None:
-        """
-        Shake an avatar's arm for multiple iterations.
-        Per iteration, the joint will bend forward by an angle and then bend back by an angle.
-        The motion ends when all of the avatar's joints have stopped moving.
-
-        :param joint_name: The name of the joint.
-        :param axis: The axis of the joint's rotation.
-        :param angle: Each shake will bend the joint by a angle in degrees within this range.
-        :param num_shakes: The avatar will shake the joint a number of times within this range.
-        :param force: The avatar will add strength to the joint by a value within this range.
-        """
-
-        # Check if the joint and axis are valid.
-        joint: Optional[Joint] = None
-        for j in Avatar.JOINTS:
-            if j.joint == joint_name and j.axis == axis:
-                joint = j
-                break
-        if joint is None:
-            return
-
-        force = random.uniform(force[0], force[1])
-        damper = 200
-        # Increase the force of the joint.
-        self.communicate([{"$type": "adjust_joint_force_by",
-                           "delta": force,
-                           "joint": joint.joint,
-                           "axis": joint.axis,
-                           "avatar_id": self._avatar.id},
-                          {"$type": "adjust_joint_damper_by",
-                           "delta": -damper,
-                           "joint": joint.joint,
-                           "axis": joint.axis,
-                           "avatar_id": self._avatar.id}])
-        # Do each iteration.
-        for i in range(random.randint(num_shakes[0], num_shakes[1])):
-            a = random.uniform(angle[0], angle[1])
-            # Start the shake.
-            self.communicate({"$type": "bend_arm_joint_by",
-                              "angle": a,
-                              "joint": joint.joint,
-                              "axis": joint.axis,
-                              "avatar_id": self._avatar.id})
-            for j in range(10):
-                self.communicate([])
-            # Bend the arm back.
-            self.communicate({"$type": "bend_arm_joint_by",
-                              "angle": -(a / 2),
-                              "joint": joint.joint,
-                              "axis": joint.axis,
-                              "avatar_id": self._avatar.id})
-            for j in range(50):
-                self.communicate([])
-            # Apply the motion.
-            self._do_joint_motion()
-        # Reset the force of the joint.
-        self.communicate([{"$type": "adjust_joint_force_by",
-                           "delta": -force,
-                           "joint": joint.joint,
-                           "axis": joint.axis,
-                           "avatar_id": self._avatar.id},
-                          {"$type": "adjust_joint_damper_by",
-                           "delta": damper,
-                           "joint": joint.joint,
-                           "axis": joint.axis,
-                           "avatar_id": self._avatar.id}])
-
-    def rotate_camera_by(self, pitch: float = 0, yaw: float = 0, roll: float = 0) -> None:
-        """
-        Rotate an avatar's camera around each axis.
-        The head of the avatar won't visually rotate (as this could put the avatar off-balance).
-        Advances the simulation by 1 frame.
-
-        :param pitch: Pitch (nod your head "yes") the camera by this angle, in degrees.
-        :param yaw: Yaw (shake your head "no") the camera by this angle, in degrees.
-        :param roll: Roll (put your ear to your shoulder) the camera by this angle, in degrees.
-        """
-
-        commands = []
-        for angle, axis in zip([pitch, yaw, roll], ["pitch", "yaw", "roll"]):
-            commands.append({"$type": "rotate_sensor_container_by",
-                             "axis": axis,
-                             "angle": angle,
-                             "avatar_id": self._avatar.id})
-        self.communicate(commands)
-
-    def reset_camera_rotation(self) -> None:
-        """
-        Reset the rotation of the avatar's camera.
-        Advances the simulation by 1 frame.
-        """
-
-        self.communicate({"$type": "reset_sensor_container_rotation",
-                          "avatar_id": self._avatar.id})
-
-    def add_overhead_camera(self, position: Dict[str, float], target_object: Union[str, int] = None, cam_id: str = "c",
-                            images: str = "all") -> None:
-        """
-        Add an overhead third-person camera to the scene.
-
-        :param cam_id: The ID of the camera.
-        :param target_object: Always point the camera at this object or avatar.
-        :param position: The position of the camera.
-        :param images: Image capture behavior. Choices:
-                       1. `"cam"` (only this camera captures images)
-                       2. `"all"` (avatars currently in the scene and this camera capture images)
-                       3. `"avatars"` (only the avatars currently in the scene capture images)
-        """
-
-        commands = TDWUtils.create_avatar(avatar_type="A_Img_Caps_Kinematic",
-                                          avatar_id=cam_id,
-                                          position=position)
-        if target_object is not None:
-            # Get the avatar's object ID.
-            if isinstance(target_object, str):
-                self._cam_commands = [{"$type": "look_at_avatar",
-                                       "target_avatar_id": target_object,
-                                       "avatar_id": cam_id,
-                                       "use_centroid": True},
-                                      {"$type": "rotate_sensor_container_by",
-                                       "axis": "pitch",
-                                       "angle": -5,
-                                       "avatar_id": cam_id}]
-            else:
-                self._cam_commands = [{"$type": "look_at",
-                                       "object_id": target_object,
-                                       "avatar_id": cam_id,
-                                       "use_centroid": True}]
-        if images != "avatars":
-            commands.append({"$type": "set_pass_masks",
-                             "pass_masks": ["_img"],
-                             "avatar_id": cam_id})
-        if images == "cam":
-            # Disable avatar cameras.
-            commands.append({"$type": "toggle_image_sensor",
-                             "sensor_name": "SensorContainer"})
-
-            commands.append({"$type": "send_images",
-                             "ids": [cam_id],
-                             "frequency": "always"})
-        elif images == "all":
-            commands.append({"$type": "send_images",
-                             "frequency": "always"})
-        self.communicate(commands)
-
-    def _destroy_avatar(self, avatar_id: str) -> None:
-        """
-        Destroy an avatar or camera in the scene.
-
-        :param avatar_id: The ID of the avatar or camera.
-        """
-
-        if avatar_id == self._avatar.id:
-            self._avatar = None
-        # Remove commands for this avatar.
-        self._avatar_commands = [cmd for cmd in self._avatar_commands if ("avatar_id" not in cmd) or
-                                 (cmd["avatar_id"] != avatar_id)]
-        self.communicate({"$type": "destroy_avatar",
-                          "avatar_id": avatar_id})
-
-    def tap(self, object_id: int, arm: Arm) -> bool:
-        """
-        Try to tap an object.
-
-        - If there is no line of sight between the mitten and the object, the task fails (avatar doesn't bend the arm).
-        - If the object is out of reach, the task fails (avatar doesn't bend the arm).
-        - If the avatar fails to tap the object, the task fails (avatar does bend the arm).
-
-        :param object_id: The ID of the object.
-        :param arm: The arm.
-
-        :return: True if the task succeeded.
-        """
-
-        # Get the origin of the raycast.
-        if arm == Arm.left:
-            origin = np.array(self._avatar.frame.get_mitten_center_left_position())
-        else:
-            origin = self._avatar.frame.get_mitten_center_right_position()
-
-        success, target = self._get_raycast_point(object_id=object_id, origin=np.array(origin), forward=0.01)
-
-        # The raycast didn't hit the target.
-        if not success:
-            return False
-
-        angle = get_angle_between(v1=FORWARD, v2=self._avatar.frame.get_forward())
-        target = rotate_point_around(point=target - self._avatar.frame.get_position(), angle=-angle)
-
-        # Couldn't bend the arm to the target.
-        if not self.reach_for_target(target=TDWUtils.array_to_vector3(target), arm=arm):
-            return False
-
-        # Tap the object.
-        p = target + np.array(self._avatar.frame.get_forward()) * 1.1
-        self.reach_for_target(target=TDWUtils.array_to_vector3(p), arm=arm, check_if_possible=False, do_motion=False)
-        # Get the mitten ID.
-        mitten_id = 0
-        for o_id in self._avatar.body_parts_static:
-            if self._avatar.body_parts_static[o_id].name == f"mitten_{arm.name}":
-                mitten_id = o_id
-                break
-        # Let the arm bend until the mitten collides with the object.
-        mitten_collision = False
-        count = 0
-        while not mitten_collision and count < 200:
-            resp = self.communicate([])
-            for i in range(len(resp) - 1):
-                r_id = OutputData.get_data_type_id(resp[i])
-                if r_id == "coll":
-                    collision = Collision(resp[i])
-                    id_0 = collision.get_collider_id()
-                    id_1 = collision.get_collidee_id()
-                    if (id_0 == mitten_id and id_1 == object_id) or (id_1 == mitten_id and id_0 == object_id):
-                        mitten_collision = True
-                        break
-            count += 1
-        self.reset_arms()
-        return mitten_collision
-
-    def end(self) -> None:
-        """
-        End the simulation. Terminate the build process.
-        """
-
-        self.communicate({"$type": "terminate"})
-
-    def _get_position(self, target: Union[np.array, int]) -> np.array:
-        """
-        Convert the target to a numpy array. If the target is an object ID, get the object's position.
-
-        :param target: The target position or object.
-
-        :return: The position.
-        """
-
-        # This is an object ID.
-        if isinstance(target, int):
-            if target not in self._dynamic_object_info:
-                raise Exception(f"Object not found: {target}")
-            return self._get_raycast_point(object_id=target, origin=np.array(self._avatar.frame.get_position()))[1]
-        elif isinstance(target, dict):
-            return TDWUtils.vector3_to_array(target)
-        else:
-            return target
-
-    def _get_raycast_point(self, object_id: int, origin: np.array, forward: float = 0.2) -> (bool, np.array):
-        """
-        Raycast to a target object from the avatar.
-
-        :param object_id: The object ID.
-        :param forward: Extend the origin along the avatar's forward directional vector by this length.
-
-        :return: The point of the raycast hit and whether the raycast hit the object.
-        """
-
-        resp = self.communicate({"$type": "send_bounds",
-                                 "ids": [object_id],
-                                 "frequency": "once"})
-        bounds = get_data(resp=resp, d_type=Bounds)
-        # Raycast to the center of the bounds to get the nearest point.
-        destination = TDWUtils.array_to_vector3(bounds.get_center(0))
-        # Add a forward directional vector.
-        origin += np.array(self._avatar.frame.get_forward()) * forward
-        origin[1] = destination["y"]
-        resp = self.communicate({"$type": "send_raycast",
-                                 "origin": TDWUtils.array_to_vector3(origin),
-                                 "destination": destination})
-        raycast = get_data(resp=resp, d_type=Raycast)
-        point = np.array(raycast.get_point())
-        return raycast.get_hit() and raycast.get_object_id() is not None and raycast.get_object_id() == object_id, point
-
-    def _get_audio_commands(self) -> List[dict]:
-        """
-        :return: A list of audio commands generated from `self.frame_data`
-        """
-
-        commands = []
-        if self._audio_playback_mode is None:
-            return commands
-        if self._audio_playback_mode == "unity":
-            cmd = "play_audio_data"
-        elif self._audio_playback_mode == "resonance_audio":
-            cmd = "play_point_source_data"
-        else:
-            raise Exception(f"Bad audio playback type: {self._audio_playback_mode}")
-        if self.frame is None:
-            return commands
-
-        for audio, object_id in self.frame.audio:
-            if audio is None:
-                continue
-            commands.append({"$type": cmd,
-                             "id": object_id,
-                             "num_frames": audio.length,
-                             "num_channels": 1,
-                             "frame_rate": 44100,
-                             "wav_data": audio.wav_str,
-                             "y_pos_offset": 0.1})
-        return commands
-
-    def _get_scene_init_commands_early(self) -> List[dict]:
-        """
-        Get commands to initialize the scene before adding avatars.
-
-        :return: A list of commands to initialize the scene. Override this function for a different "scene recipe".
-        """
-
-        return [{"$type": "load_scene",
-                 "scene_name": "ProcGenScene"},
-                TDWUtils.create_empty_room(12, 12)]
-
-    def _do_scene_init_late(self) -> None:
-        """
-        Initialize the scene after adding avatars.
-        """
-
-        return
-
-    def _init_avatar(self) -> None:
-        """
-        Initialize the avatar.
-        """
-
-        self._create_avatar(avatar_id="a")
+import random
+from enum import Enum
+import numpy as np
+from pkg_resources import resource_filename
+from typing import Dict, List, Union, Optional, Tuple
+from tdw.controller import Controller
+from tdw.tdw_utils import TDWUtils
+from tdw.librarian import ModelLibrarian
+from tdw.output_data import OutputData, Bounds, Transforms, Rigidbodies, SegmentationColors, Volumes, Raycast, Collision
+from tdw.py_impact import AudioMaterial, PyImpact, ObjectInfo
+from sticky_mitten_avatar.avatars import Arm, Baby
+from sticky_mitten_avatar.avatars.avatar import Avatar, Joint, BodyPartStatic
+from sticky_mitten_avatar.util import get_data, get_angle, rotate_point_around, get_angle_between, FORWARD
+from sticky_mitten_avatar.dynamic_object_info import DynamicObjectInfo
+from sticky_mitten_avatar.static_object_info import StaticObjectInfo
+from sticky_mitten_avatar.frame_data import FrameData
+
+
+class _TaskState(Enum):
+    """
+    The state of an avatar's motion.
+    """
+
+    ongoing = 1,
+    success = 2,
+    failure = 4
+
+
+class StickyMittenAvatarController(Controller):
+    """
+    High-level API controller for sticky mitten avatars. Use this with the `Baby` and `Adult` avatar classes.
+    This controller will cache static data for the avatar (such as segmentation colors) and automatically update
+    dynamic data (such as position). The controller also has useful wrapper functions to handle the avatar API.
+
+    ```python
+    from tdw.tdw_utils import TDWUtils
+    from sticky_mitten_avatar.avatars import Arm
+    from sticky_mitten_avatar import StickyMittenAvatarController
+
+    c = StickyMittenAvatarController()
+
+    # Load a simple scene.
+    avatar_id = c.init_scene()
+
+    # Bend an arm.
+    c.bend_arm(target={"x": -0.2, "y": 0.21, "z": 0.385}, arm=Arm.left)
+
+    # Get the segmentation color pass for the avatar after bending the arm.
+    segmentation_colors = c.frame.segmentation_image
+    ```
+
+    ***
+
+    Fields:
+
+    - `frame` Dynamic data for the current frame, updated per frame. [Read this](frame_data.md) for a full API.
+      Note: Most of the avatar API advances the simulation multiple frames. `frame` is current to frame at the end of an action.
+
+    ```python
+    segmentation_colors = c.frame.segmentation_image
+    depth_map = c.frame.depth_map
+    # etc.
+    ```
+
+    - `static_object_data`: Static info for all objects in the scene. [Read this](static_object_info.md) for a full API.
+
+    ```python
+    # Get the segmentation color of an object.
+    segmentation_color = c.static_object_info[object_id].segmentation_color
+    ```
+
+    - `static_avatar_data` Static info for the avatar's body parts. [Read this](body_part_static.md) for a full API.
+
+
+    ```python
+    for body_part_id in c.static_avatar_data.avatar:
+        body_part = c.static_avatar_data.avatars[body_part_id]
+        print(body_part.object_id) # The object ID of the body part (matches body_part_id).
+        print(body_part.color) # The segmentation color.
+        print(body_part.name) # The name of the body part.
+    ```
+    """
+
+    # A high drag value to stop movement.
+    _STOP_DRAG = 1000
+
+    _STATIC_FRICTION = {AudioMaterial.ceramic: 0.47,
+                        AudioMaterial.hardwood: 0.4,
+                        AudioMaterial.wood: 0.4,
+                        AudioMaterial.cardboard: 0.47,
+                        AudioMaterial.glass: 0.65,
+                        AudioMaterial.metal: 0.52}
+    _DYNAMIC_FRICTION = {AudioMaterial.ceramic: 0.47,
+                         AudioMaterial.hardwood: 0.35,
+                         AudioMaterial.wood: 0.35,
+                         AudioMaterial.cardboard: 0.47,
+                         AudioMaterial.glass: 0.65,
+                         AudioMaterial.metal: 0.43}
+
+    def __init__(self, port: int = 1071, launch_build: bool = True, audio_playback_mode: str = None):
+        """
+        :param port: The port number.
+        :param launch_build: If True, automatically launch the build.
+        :param audio_playback_mode: How the build will play back audio. Options: None (no playback, but audio will be generated in `self.frame_data`), `"unity"` (use the standard Unity audio system), `"resonance_audio"` (use Resonance Audio).
+        """
+
+        # The containers library.
+        self._lib_containers = ModelLibrarian(library=resource_filename(__name__, "metadata_libraries/containers.json"))
+        # Cached core model library.
+        self._lib_core = ModelLibrarian()
+
+        # Cache the entities.
+        self._avatar: Optional[Avatar] = None
+        # Commands sent by avatars.
+        self._avatar_commands: List[dict] = []
+        # Per-frame object physics info.
+        self._dynamic_object_info: Dict[int, DynamicObjectInfo] = dict()
+        # Cache static data.
+        self.static_object_info: Dict[int, StaticObjectInfo] = dict()
+        self.static_avatar_info: Dict[int, BodyPartStatic] = dict()
+        self._surface_material = AudioMaterial.hardwood
+        self._audio_playback_mode = audio_playback_mode
+        # Load default audio values for objects.
+        self._default_audio_values = PyImpact.get_object_info()
+        # Load custom audio values.
+        custom_audio_info = PyImpact.get_object_info(resource_filename(__name__, "audio.csv"))
+        for a in custom_audio_info:
+            av = custom_audio_info[a]
+            av.library = resource_filename(__name__, av.library)
+            self._default_audio_values[a] = av
+
+        self._audio_values: Dict[int, ObjectInfo] = dict()
+
+        # The command for the third-person camera, if any.
+        self._cam_commands: Optional[list] = None
+        self.frame: Optional[FrameData] = None
+
+        super().__init__(port=port, launch_build=launch_build)
+
+        # Set image encoding to .jpg
+        # Set the highest render quality.
+        # Set global physics values.
+        commands = [{"$type": "set_img_pass_encoding",
+                     "value": False},
+                    {"$type": "set_render_quality",
+                     "render_quality": 5},
+                    {"$type": "set_physics_solver_iterations",
+                     "iterations": 32},
+                    {"$type": "set_vignette",
+                     "enabled": False},
+                    {"$type": "set_shadow_strength",
+                     "strength": 1.0},
+                    {"$type": "set_sleep_threshold",
+                     "sleep_threshold": 0.1}]
+        # Set the frame rate and timestep for audio.
+        if self._audio_playback_mode is not None:
+            commands.extend([{"$type": "set_target_framerate",
+                             "framerate": 30},
+                             {"$type": "set_time_step",
+                              "time_step": 0.02}])
+
+    def init_scene(self) -> None:
+        """
+        Initialize a scene, populate it with objects, add the avatar, and set rendering options.
+        Then, request data per frame (collisions, transforms, etc.), initialize image capture, and cache static data.
+
+        Each subclass of `StickyMittenAvatarController` overrides this function to have a specialized scene setup.
+        """
+
+        # Initialize the scene.
+        self.communicate(self._get_scene_init_commands_early())
+        # Create the avatar.
+        self._init_avatar()
+        # Initialize after adding avatars.
+        self._do_scene_init_late()
+
+        # Request Collisions, Rigidbodies, and Transforms.
+        # Request SegmentationColors, Bounds, and Volumes for this frame only.
+        resp = self.communicate([{"$type": "send_collisions",
+                                  "enter": True,
+                                  "stay": False,
+                                  "exit": False,
+                                  "collision_types": ["obj", "env"]},
+                                 {"$type": "send_rigidbodies",
+                                  "frequency": "always"},
+                                 {"$type": "send_transforms",
+                                  "frequency": "always"},
+                                 {"$type": "send_segmentation_colors",
+                                  "frequency": "once"},
+                                 {"$type": "send_bounds",
+                                  "frequency": "once"},
+                                 {"$type": "send_volumes",
+                                  "frequency": "once"}])
+
+        # Cache the static object data.
+        segmentation_colors = get_data(resp=resp, d_type=SegmentationColors)
+        bounds = get_data(resp=resp, d_type=Bounds)
+        volumes = get_data(resp=resp, d_type=Volumes)
+        rigidbodies = get_data(resp=resp, d_type=Rigidbodies)
+        for i in range(segmentation_colors.get_num()):
+            object_id = segmentation_colors.get_object_id(i)
+            static_object = StaticObjectInfo(index=i,
+                                             segmentation_colors=segmentation_colors,
+                                             rigidbodies=rigidbodies,
+                                             volumes=volumes,
+                                             bounds=bounds,
+                                             audio=self._audio_values[object_id])
+            self.static_object_info[static_object.object_id] = static_object
+
+    def _create_avatar(self, avatar_type: str = "baby", avatar_id: str = "a", position: Dict[str, float] = None,
+                       rotation: float = 0, debug: bool = False) -> None:
+        """
+        Create an avatar. Set default values for the avatar. Cache its static data (segmentation colors, etc.)
+
+        :param avatar_type: The type of avatar. Options: "baby", "adult"
+        :param avatar_id: The unique ID of the avatar.
+        :param position: The initial position of the avatar.
+        :param rotation: The initial rotation of the avatar in degrees.
+        :param debug: If true, print debug messages when the avatar moves.
+        """
+
+        if avatar_type == "baby":
+            avatar_type = "A_StickyMitten_Baby"
+        elif avatar_type == "adult":
+            avatar_type = "A_StickyMitten_Adult"
+        else:
+            raise Exception(f'Avatar type not found: {avatar_type}\nOptions: "baby", "adult"')
+
+        if position is None:
+            position = {"x": 0, "y": 0, "z": 0}
+
+        commands = TDWUtils.create_avatar(avatar_type=avatar_type,
+                                          avatar_id=avatar_id,
+                                          position=position)[:]
+        # Rotate the avatar.
+        # Request segmentation colors, body part names, and dynamic avatar data.
+        # Turn off the follow camera.
+        # Set the palms to sticky.
+        # Enable image capture.
+        commands.extend([{"$type": "rotate_avatar_by",
+                          "angle": rotation,
+                          "axis": "yaw",
+                          "is_world": True,
+                          "avatar_id": avatar_id},
+                         {"$type": "send_avatar_segmentation_colors",
+                          "frequency": "once",
+                          "ids": [avatar_id]},
+                         {"$type": "send_avatars",
+                          "frequency": "always"},
+                         {"$type": "set_avatar_collision_detection_mode",
+                          "mode": "continuous_dynamic",
+                          "avatar_id": avatar_id},
+                         {"$type": "set_avatar_drag",
+                          "drag": self._STOP_DRAG,
+                          "angular_drag": self._STOP_DRAG,
+                          "avatar_id": avatar_id},
+                         {"$type": "set_pass_masks",
+                          "pass_masks": ["_id", "_depth_simple"],
+                          "avatar_id": avatar_id},
+                         {"$type": "send_images",
+                          "frequency": "always"},
+                         {"$type": "toggle_image_sensor",
+                          "sensor_name": "FollowCamera",
+                          "avatar_id": avatar_id}])
+        # Set all sides of both mittens to be sticky.
+        for sub_mitten in ["palm", "back", "side"]:
+            for is_left in [True, False]:
+                commands.append({"$type": "set_stickiness",
+                                 "sub_mitten": sub_mitten,
+                                 "sticky": True,
+                                 "is_left": is_left,
+                                 "avatar_id": avatar_id,
+                                 "show": False})
+        # Strengthen the avatar.
+        for joint in Avatar.JOINTS:
+            commands.extend([{"$type": "adjust_joint_force_by",
+                              "delta": 80,
+                              "joint": joint.joint,
+                              "axis": joint.axis,
+                              "avatar_id": avatar_id},
+                             {"$type": "adjust_joint_damper_by",
+                              "delta": 300,
+                              "joint": joint.joint,
+                              "axis": joint.axis,
+                              "avatar_id": avatar_id}])
+
+        if self._audio_playback_mode == "unity":
+            commands.append({"$type": "add_audio_sensor",
+                             "avatar_id": avatar_id})
+        elif self._audio_playback_mode == "resonance_audio":
+            commands.append({"$type": "add_environ_audio_sensor",
+                             "avatar_id": avatar_id})
+
+        # Send the commands. Get a response.
+        resp = self.communicate(commands)
+        # Create the avatar.
+        if avatar_type == "A_StickyMitten_Baby":
+            avatar = Baby(avatar_id=avatar_id, debug=debug, resp=resp)
+        else:
+            raise Exception(f"Avatar not defined: {avatar_type}")
+        # Cache the avatar.
+        self._avatar = avatar
+        self.static_avatar_info = self._avatar.body_parts_static
+
+    def communicate(self, commands: Union[dict, List[dict]]) -> List[bytes]:
+        """
+        Overrides [`Controller.communicate()`](https://github.com/threedworld-mit/tdw/blob/master/Documentation/python/controller.md).
+        Before sending commands, append any automatically-added commands (such as arm-bending or arm-stopping).
+        If there is a third-person camera, append commands to look at a target (see `add_overhead_camera()`).
+        After receiving a response from the build, update the `frame` data.
+
+        :param commands: Commands to send to the build.
+
+        :return: The response from the build.
+        """
+        if not isinstance(commands, list):
+            commands = [commands]
+        # Add avatar commands from the previous frame.
+        commands.extend(self._avatar_commands[:])
+
+        # Append the third-party look-at command, if any.
+        if self._cam_commands is not None:
+            commands.extend(self._cam_commands)
+
+        # Clear avatar commands.
+        self._avatar_commands.clear()
+
+        # Add audio commands.
+        commands.extend(self._get_audio_commands())
+
+        # Send the commands and get a response.
+        resp = super().communicate(commands)
+
+        if len(resp) == 1:
+            return resp
+
+        # Clear object info.
+        self._dynamic_object_info.clear()
+        # Update object info.
+        tran = get_data(resp=resp, d_type=Transforms)
+        rigi = get_data(resp=resp, d_type=Rigidbodies)
+
+        if tran is None or rigi is None:
+            return resp
+
+        # Update the frame data.
+        self.frame = FrameData(resp=resp, objects=self.static_object_info, surface_material=self._surface_material,
+                               avatar=self._avatar)
+
+        for i in range(tran.get_num()):
+            o_id = tran.get_id(i)
+            self._dynamic_object_info[o_id] = DynamicObjectInfo(o_id=o_id, rigi=rigi, tran=tran, tr_index=i)
+
+        # Update the avatar. Add new avatar commands for the next frame.
+        self._avatar_commands.extend(self._avatar.on_frame(resp=resp))
+
+        return resp
+
+    def _add_object(self, model_name: str, object_id: int, position: Dict[str, float] = None,
+                    rotation: Dict[str, float] = None, library: str = "",
+                    scale: Dict[str, float] = None, audio: ObjectInfo = None) -> List[dict]:
+        """
+        Add an object to the scene.
+
+        :param model_name: The name of the model.
+        :param position: The position of the model.
+        :param rotation: The starting rotation of the model, in Euler angles.
+        :param library: The path to the records file. If left empty, the default library will be selected.
+                        See `ModelLibrarian.get_library_filenames()` and `ModelLibrarian.get_default_library()`.
+        :param object_id: The ID of the new object.
+        :param scale: The scale factor of the object. If None, the scale factor is (1, 1, 1)
+        :param audio: Audio values for the object. If None, use default values.
+
+        :return: A list of commands: `[add_object, set_mass, scale_object ,set_object_collision_detection_mode, set_physic_material]`
+        """
+
+        if position is None:
+            position = {"x": 0, "y": 0, "z": 0}
+        if rotation is None:
+            rotation = {"x": 0, "y": 0, "z": 0}
+        if scale is None:
+            scale = {"x": 1, "y": 1, "z": 1}
+        if audio is None:
+            audio = self._default_audio_values[model_name]
+        self._audio_values[object_id] = audio
+
+        return [super().get_add_object(model_name=model_name, object_id=object_id, position=position,
+                                       rotation=rotation, library=library),
+                {"$type": "set_mass",
+                 "mass": audio.mass,
+                 "id": object_id},
+                {"$type": "scale_object",
+                 "id": object_id,
+                 "scale_factor": scale},
+                {"$type": "set_object_collision_detection_mode",
+                 "id": object_id,
+                 "mode": "continuous_dynamic"},
+                {"$type": "set_physic_material",
+                 "dynamic_friction": StickyMittenAvatarController._DYNAMIC_FRICTION[audio.material],
+                 "static_friction": StickyMittenAvatarController._STATIC_FRICTION[audio.material],
+                 "bounciness": audio.bounciness,
+                 "id": object_id}]
+
+    def _add_container(self, model_name: str, object_id: int, contents: List[str], position: Dict[str, float] = None,
+                       rotation: Dict[str, float] = None, audio: ObjectInfo = None,
+                       scale: Dict[str, float] = None) -> List[dict]:
+        """
+        Add a container to the scene. A container is an object that can hold other objects in it.
+        Containers must be from the "containers" library. See `get_container_records()`.
+
+        :param model_name: The name of the container.
+        :param object_id: The ID of the container.
+        :param contents: The model names of objects that will be put in the container. They will be assigned random positions and object IDs and default audio and physics values.
+        :param position: The position of the container.
+        :param rotation: The rotation of the container.
+        :param audio: Audio values for the container. If None, use default values.
+        :param scale: The scale of the container.
+
+        :return: A list of commands per object added: `[add_object, set_mass, scale_object ,set_object_collision_detection_mode, set_physic_material]`
+        """
+
+        record = self._lib_containers.get_record(model_name)
+        assert record is not None, f"Couldn't find container record for: {model_name}"
+
+        if position is None:
+            position = {"x": 0, "y": 0, "z": 0}
+
+        # Get commands to add the container.
+        commands = self._add_object(model_name=model_name, object_id=object_id, position=position, rotation=rotation,
+                                    library=self._lib_containers.library, audio=audio, scale=scale)
+        bounds = record.bounds
+        # Get the radius in which objects can reasonably be placed.
+        radius = (min(bounds['front']['z'] - bounds['back']['z'],
+                      bounds['right']['x'] - bounds['left']['x']) / 2 * record.scale_factor) - 0.03
+        # Add small objects.
+        for obj_name in contents:
+            obj = self._default_audio_values[obj_name]
+            o_pos = TDWUtils.array_to_vector3(TDWUtils.get_random_point_in_circle(
+                center=TDWUtils.vector3_to_array(position),
+                radius=radius))
+            o_pos["y"] = position["y"] + 0.01
+            commands.extend(self._add_object(model_name=obj.name, position=o_pos, audio=obj,
+                                             object_id=self.get_unique_id(), library=obj.library))
+        self.model_librarian = self._lib_core
+        return commands
+
+    def reach_for_target(self, arm: Arm, target: Dict[str, float], do_motion: bool = True,
+                         check_if_possible: bool = True) -> bool:
+        """
+        Bend an arm of an avatar until the mitten is at the target position.
+        If the position is sufficiently out of reach, the arm won't bend.
+        Otherwise, the motion continues until the mitten is either at the target position or the arm stops moving.
+
+        :param arm: The arm (left or right).
+        :param target: The target position for the mitten relative to the avatar.
+        :param do_motion: If True, advance simulation frames until the pick-up motion is done.
+        :param check_if_possible: If True, before bending the arm, check if the mitten can reach the target assuming no obstructions; if not, don't try to bend the arm.
+
+        :return: True if the mitten is near the target position.
+        """
+
+        target = TDWUtils.vector3_to_array(target)
+
+        if check_if_possible and not self._avatar.can_reach_target(target=target, arm=arm):
+            return False
+
+        self._avatar_commands.extend(self._avatar.reach_for_target(arm=arm, target=target))
+
+        if do_motion:
+            self._do_joint_motion()
+        return True
+
+    def pick_up(self, object_id: int, do_motion: bool = True) -> (bool, Arm):
+        """
+        Bend the arm of an avatar towards an object. Per frame, try to pick up the object.
+        If the position is sufficiently out of reach, the arm won't bend.
+        The motion continues until either the object is picked up or the arm stops moving.
+
+        :param object_id: The ID of the target object.
+        :param do_motion: If True, advance simulation frames until the pick-up motion is done.
+
+        :return: Tuple: True if the avatar picked up the object, and the arm that is picking up the object.
+        """
+
+        # Get the bounds of the object.
+        resp = self.communicate({"$type": "send_bounds",
+                                 "frequency": "once",
+                                 "ids": [object_id]})
+        bounds = get_data(resp=resp, d_type=Bounds)
+        commands, arm = self._avatar.pick_up(bounds=bounds, object_id=object_id)
+        self._avatar_commands.extend(commands)
+
+        if do_motion:
+            self._do_joint_motion()
+
+        return self._avatar.is_holding(object_id=object_id)
+
+    def put_down(self, reset_arms: bool = True, do_motion: bool = True) -> None:
+        """
+        Begin to put down all objects.
+        The motion continues until the arms have reset to their neutral positions.
+
+        :param reset_arms: If True, reset arm positions to "neutral".
+        :param do_motion: If True, advance simulation frames until the pick-up motion is done.
+        """
+
+        self._avatar_commands.extend(self._avatar.put_down(reset_arms=reset_arms))
+        if do_motion:
+            self._do_joint_motion()
+
+    def reset_arms(self, do_motion: bool = True) -> None:
+        """
+        Reset the avatar's arm joint positions.
+        The motion continues until the arms have reset to their neutral positions.
+
+        :param do_motion: If True, advance simulation frames until the pick-up motion is done.
+        """
+
+        self._avatar_commands.extend(self._avatar.reset_arms())
+        if do_motion:
+            self._do_joint_motion()
+
+    def _do_joint_motion(self) -> None:
+        """
+        Step through the simulation until the joints of all avatars are done moving.
+        Useful when you want concurrent action.
+        """
+
+        done = False
+        while not done:
+            done = True
+            # The loop is done if the IK goals are done.
+            if not self._avatar.is_ik_done():
+                done = False
+            # Keep looping.
+            if not done:
+                self.communicate([])
+
+    def _stop_avatar(self) -> None:
+        """
+        Advance 1 frame and stop the avatar's movement and turning.
+        """
+
+        self.communicate({"$type": "set_avatar_drag",
+                          "drag": self._STOP_DRAG,
+                          "angular_drag": self._STOP_DRAG,
+                          "avatar_id": self._avatar.id})
+
+    def turn_to(self, target: Union[Dict[str, float], int], force: float = 1000,
+                stopping_threshold: float = 0.15) -> bool:
+        """
+        Turn the avatar to face a target.
+        The motion continues until the avatar is either facing the target, overshoots it, or rotates a full 360 degrees.
+
+        :param target: The target position or object ID.
+        :param force: The force at which the avatar will turn. More force = faster, but might overshoot the target.
+        :param stopping_threshold: Stop when the avatar is within this many degrees of the target.
+
+        :return: True if the avatar succeeded in turning to face the target.
+        """
+
+        def _get_turn_state() -> _TaskState:
+            """
+            :return: Whether avatar succeed, failed, or is presently turning.
+            """
+
+            angle = get_angle(origin=np.array(self._avatar.frame.get_position()),
+                              forward=np.array(self._avatar.frame.get_forward()),
+                              position=target)
+
+            # Failure because the avatar turned all the way around without aligning with the target.
+            if angle - initial_angle >= 180:
+                return _TaskState.failure
+
+            if angle > 180:
+                angle -= 360
+
+            # Success because the avatar is facing the target.
+            if np.abs(angle) < stopping_threshold:
+                return _TaskState.success
+            # Overshot the turn. Stop.
+            if (direction < 0 and angle >= 0) or (direction > 0 and angle <= 0):
+                return _TaskState.success
+
+            return _TaskState.ongoing
+
+        # Set the target if it wasn't already a numpy array (for example, if it's an object ID).
+        target = self._get_position(target=target)
+        target[1] = 0
+
+        # Get the initial angle to the target.
+        initial_angle = get_angle(origin=np.array(self._avatar.frame.get_position()),
+                                  forward=np.array(self._avatar.frame.get_forward()),
+                                  position=np.array(target))
+        # Decide which direction to turn.
+        if initial_angle > 180:
+            direction = -1
+        else:
+            direction = 1
+
+        # Set a low drag.
+        self.communicate({"$type": "set_avatar_drag",
+                          "drag": 0,
+                          "angular_drag": 0.05,
+                          "avatar_id": self._avatar.id})
+
+        turn_command = {"$type": "turn_avatar_by",
+                        "torque": force * direction,
+                        "avatar_id": self._avatar.id}
+
+        # Begin to turn.
+        self.communicate(turn_command)
+        i = 0
+        while i < 200:
+            # Coast to a stop.
+            coasting = True
+            while coasting:
+                coasting = np.linalg.norm(self._avatar.frame.get_angular_velocity()) > 0.3
+                state = _get_turn_state()
+                if state == _TaskState.success:
+                    self._stop_avatar()
+                    return True
+                elif state == _TaskState.failure:
+                    self._stop_avatar()
+                    return False
+                self.communicate([])
+
+            # Turn.
+            self.communicate(turn_command)
+            state = _get_turn_state()
+            if state == _TaskState.success:
+                self._stop_avatar()
+                return True
+            elif state == _TaskState.failure:
+                self._stop_avatar()
+                return False
+            i += 1
+        self._stop_avatar()
+        return False
+
+    def turn_by(self, angle: float, force: float = 1000, stopping_threshold: float = 0.15) -> bool:
+        """
+        Turn the avatar by an angle.
+        The motion continues until the avatar is either facing the target, overshoots it, or rotates a full 360 degrees.
+
+        :param angle: The angle to turn to in degrees. If > 0, turn clockwise; if < 0, turn counterclockwise.
+        :param force: The force at which the avatar will turn. More force = faster, but might overshoot the target.
+        :param stopping_threshold: Stop when the avatar is within this many degrees of the target.
+
+        :return: True if the avatar succeeded in turning to face the target.
+        """
+
+        # Rotate the forward directional vector.
+        p0 = self._avatar.frame.get_forward()
+        p1 = rotate_point_around(origin=np.array([0, 0, 0]), point=p0, angle=angle)
+        # Get a point to look at.
+        p1 = np.array(self._avatar.frame.get_position()) + (p1 * 1000)
+        return self.turn_to(target=TDWUtils.array_to_vector3(p1), force=force, stopping_threshold=stopping_threshold)
+
+    def go_to(self, target: Union[Dict[str, float], int], turn_force: float = 1000, move_force: float = 80,
+              turn_stopping_threshold: float = 0.15, move_stopping_threshold: float = 0.35) -> bool:
+        """
+        Move the avatar to a target position or object.
+        If the avatar isn't facing the target, it will turn to face it (see `turn_to()`).
+        The motion continues until the avatar reaches the destination, or if:
+
+        - The avatar overshot the target.
+        - The avatar's body collided with a heavy object (mass >= 90)
+        - The avatar collided with part of the environment (such as a wall).
+
+        :param target: The target position or object ID.
+        :param turn_force: The force at which the avatar will turn. More force = faster, but might overshoot the target.
+        :param turn_stopping_threshold: Stop when the avatar is within this many degrees of the target.
+        :param move_force: The force at which the avatar will move. More force = faster, but might overshoot the target.
+        :param move_stopping_threshold: Stop within this distance of the target.
+
+        :return: True if the avatar arrived at the destination.
+        """
+
+        def _get_state() -> _TaskState:
+            """
+            :return: Whether the avatar is at its destination, overshot it, or still going to it.
+            """
+
+            # Check if the root object of the avatar collided with anything large. If so, stop movement.
+            for body_part_id in self._avatar.collisions:
+                name = self._avatar.body_parts_static[body_part_id].name
+                if name.startswith("A_StickyMitten"):
+                    for o_id in self._avatar.collisions[body_part_id]:
+                        collidee_mass = self.static_object_info[o_id].mass
+                        if collidee_mass >= 90:
+                            print("hit something heavy")
+                            return _TaskState.failure
+            # If the avatar's body collided with the environment (e.g. a wall), stop movement.
+            for body_part_id in self._avatar.env_collisions:
+                name = self._avatar.body_parts_static[body_part_id].name
+                if name.startswith("A_StickyMitten"):
+                    return _TaskState.failure
+
+            p = np.array(self._avatar.frame.get_position())
+            d_from_initial = np.linalg.norm(initial_position - p)
+            # Overshot. End.
+            if d_from_initial > initial_distance:
+                return _TaskState.failure
+            # We're here! End.
+            d = np.linalg.norm(p - target)
+            if d <= move_stopping_threshold:
+                return _TaskState.success
+            # Keep truckin' along.
+            return _TaskState.ongoing
+
+        initial_position = self._avatar.frame.get_position()
+
+        # Set the target. If it's an object, the target is the nearest point on the bounds.
+        target = self._get_position(target=target)
+        # Get the distance to the target.
+        initial_distance = np.linalg.norm(np.array(initial_position) - target)
+
+        # Turn to the target.
+        self.turn_to(target=target, force=turn_force, stopping_threshold=turn_stopping_threshold)
+
+        # Go to the target.
+        self.communicate({"$type": "set_avatar_drag",
+                          "drag": 0.1,
+                          "angular_drag": 100,
+                          "avatar_id": self._avatar.id})
+        i = 0
+        while i < 200:
+            # Start gliding.
+            self.communicate({"$type": "move_avatar_forward_by",
+                              "magnitude": move_force,
+                              "avatar_id": self._avatar.id})
+            t = _get_state()
+            if t == _TaskState.success:
+                self._stop_avatar()
+                return True
+            elif t == _TaskState.failure:
+                self._stop_avatar()
+                return False
+            # Glide.
+            while np.linalg.norm(self._avatar.frame.get_velocity()) > 0.1:
+                self.communicate([])
+                t = _get_state()
+                if t == _TaskState.success:
+                    self._stop_avatar()
+                    return True
+                elif t == _TaskState.failure:
+                    self._stop_avatar()
+                    return False
+            i += 1
+        self._stop_avatar()
+        return False
+
+    def move_forward_by(self, distance: float, move_force: float = 80, move_stopping_threshold: float = 0.35) -> bool:
+        """
+        Move the avatar forward by a distance along the avatar's current forward directional vector.
+        The motion continues until the avatar reaches the destination, or if:
+
+        - The avatar overshot the target.
+        - The avatar's body collided with a heavy object (mass >= 90)
+        - The avatar collided with part of the environment (such as a wall).
+
+        :param distance: The distance that the avatar will travel. If < 0, the avatar will move backwards.
+        :param move_force: The force at which the avatar will move. More force = faster, but might overshoot the target.
+        :param move_stopping_threshold: Stop within this distance of the target.
+
+        :return: True if the avatar arrived at the destination.
+        """
+        # The target is at `distance` away from the avatar's position along the avatar's forward directional vector.
+        target = np.array(self._avatar.frame.get_position()) + (np.array(self._avatar.frame.get_forward()) * distance)
+        return self.go_to(target=target, move_force=move_force, move_stopping_threshold=move_stopping_threshold)
+
+    def shake(self, joint_name: str = "elbow_left", axis: str = "pitch", angle: Tuple[float, float] = (20, 30),
+              num_shakes: Tuple[int, int] = (3, 5), force: Tuple[float, float] = (900, 1000)) -> None:
+        """
+        Shake an avatar's arm for multiple iterations.
+        Per iteration, the joint will bend forward by an angle and then bend back by an angle.
+        The motion ends when all of the avatar's joints have stopped moving.
+
+        :param joint_name: The name of the joint.
+        :param axis: The axis of the joint's rotation.
+        :param angle: Each shake will bend the joint by a angle in degrees within this range.
+        :param num_shakes: The avatar will shake the joint a number of times within this range.
+        :param force: The avatar will add strength to the joint by a value within this range.
+        """
+
+        # Check if the joint and axis are valid.
+        joint: Optional[Joint] = None
+        for j in Avatar.JOINTS:
+            if j.joint == joint_name and j.axis == axis:
+                joint = j
+                break
+        if joint is None:
+            return
+
+        force = random.uniform(force[0], force[1])
+        damper = 200
+        # Increase the force of the joint.
+        self.communicate([{"$type": "adjust_joint_force_by",
+                           "delta": force,
+                           "joint": joint.joint,
+                           "axis": joint.axis,
+                           "avatar_id": self._avatar.id},
+                          {"$type": "adjust_joint_damper_by",
+                           "delta": -damper,
+                           "joint": joint.joint,
+                           "axis": joint.axis,
+                           "avatar_id": self._avatar.id}])
+        # Do each iteration.
+        for i in range(random.randint(num_shakes[0], num_shakes[1])):
+            a = random.uniform(angle[0], angle[1])
+            # Start the shake.
+            self.communicate({"$type": "bend_arm_joint_by",
+                              "angle": a,
+                              "joint": joint.joint,
+                              "axis": joint.axis,
+                              "avatar_id": self._avatar.id})
+            for j in range(10):
+                self.communicate([])
+            # Bend the arm back.
+            self.communicate({"$type": "bend_arm_joint_by",
+                              "angle": -(a / 2),
+                              "joint": joint.joint,
+                              "axis": joint.axis,
+                              "avatar_id": self._avatar.id})
+            for j in range(50):
+                self.communicate([])
+            # Apply the motion.
+            self._do_joint_motion()
+        # Reset the force of the joint.
+        self.communicate([{"$type": "adjust_joint_force_by",
+                           "delta": -force,
+                           "joint": joint.joint,
+                           "axis": joint.axis,
+                           "avatar_id": self._avatar.id},
+                          {"$type": "adjust_joint_damper_by",
+                           "delta": damper,
+                           "joint": joint.joint,
+                           "axis": joint.axis,
+                           "avatar_id": self._avatar.id}])
+
+    def rotate_camera_by(self, pitch: float = 0, yaw: float = 0, roll: float = 0) -> None:
+        """
+        Rotate an avatar's camera around each axis.
+        The head of the avatar won't visually rotate (as this could put the avatar off-balance).
+        Advances the simulation by 1 frame.
+
+        :param pitch: Pitch (nod your head "yes") the camera by this angle, in degrees.
+        :param yaw: Yaw (shake your head "no") the camera by this angle, in degrees.
+        :param roll: Roll (put your ear to your shoulder) the camera by this angle, in degrees.
+        """
+
+        commands = []
+        for angle, axis in zip([pitch, yaw, roll], ["pitch", "yaw", "roll"]):
+            commands.append({"$type": "rotate_sensor_container_by",
+                             "axis": axis,
+                             "angle": angle,
+                             "avatar_id": self._avatar.id})
+        self.communicate(commands)
+
+    def reset_camera_rotation(self) -> None:
+        """
+        Reset the rotation of the avatar's camera.
+        Advances the simulation by 1 frame.
+        """
+
+        self.communicate({"$type": "reset_sensor_container_rotation",
+                          "avatar_id": self._avatar.id})
+
+    def add_overhead_camera(self, position: Dict[str, float], target_object: Union[str, int] = None, cam_id: str = "c",
+                            images: str = "all") -> None:
+        """
+        Add an overhead third-person camera to the scene.
+
+        :param cam_id: The ID of the camera.
+        :param target_object: Always point the camera at this object or avatar.
+        :param position: The position of the camera.
+        :param images: Image capture behavior. Choices:
+                       1. `"cam"` (only this camera captures images)
+                       2. `"all"` (avatars currently in the scene and this camera capture images)
+                       3. `"avatars"` (only the avatars currently in the scene capture images)
+        """
+
+        commands = TDWUtils.create_avatar(avatar_type="A_Img_Caps_Kinematic",
+                                          avatar_id=cam_id,
+                                          position=position)
+        if target_object is not None:
+            # Get the avatar's object ID.
+            if isinstance(target_object, str):
+                self._cam_commands = [{"$type": "look_at_avatar",
+                                       "target_avatar_id": target_object,
+                                       "avatar_id": cam_id,
+                                       "use_centroid": True},
+                                      {"$type": "rotate_sensor_container_by",
+                                       "axis": "pitch",
+                                       "angle": -5,
+                                       "avatar_id": cam_id}]
+            else:
+                self._cam_commands = [{"$type": "look_at",
+                                       "object_id": target_object,
+                                       "avatar_id": cam_id,
+                                       "use_centroid": True}]
+        if images != "avatars":
+            commands.append({"$type": "set_pass_masks",
+                             "pass_masks": ["_img"],
+                             "avatar_id": cam_id})
+        if images == "cam":
+            # Disable avatar cameras.
+            commands.append({"$type": "toggle_image_sensor",
+                             "sensor_name": "SensorContainer"})
+
+            commands.append({"$type": "send_images",
+                             "ids": [cam_id],
+                             "frequency": "always"})
+        elif images == "all":
+            commands.append({"$type": "send_images",
+                             "frequency": "always"})
+        self.communicate(commands)
+
+    def _destroy_avatar(self, avatar_id: str) -> None:
+        """
+        Destroy an avatar or camera in the scene.
+
+        :param avatar_id: The ID of the avatar or camera.
+        """
+
+        if avatar_id == self._avatar.id:
+            self._avatar = None
+        # Remove commands for this avatar.
+        self._avatar_commands = [cmd for cmd in self._avatar_commands if ("avatar_id" not in cmd) or
+                                 (cmd["avatar_id"] != avatar_id)]
+        self.communicate({"$type": "destroy_avatar",
+                          "avatar_id": avatar_id})
+
+    def tap(self, object_id: int, arm: Arm) -> bool:
+        """
+        Try to tap an object.
+
+        - If there is no line of sight between the mitten and the object, the task fails (avatar doesn't bend the arm).
+        - If the object is out of reach, the task fails (avatar doesn't bend the arm).
+        - If the avatar fails to tap the object, the task fails (avatar does bend the arm).
+
+        :param object_id: The ID of the object.
+        :param arm: The arm.
+
+        :return: True if the task succeeded.
+        """
+
+        # Get the origin of the raycast.
+        if arm == Arm.left:
+            origin = np.array(self._avatar.frame.get_mitten_center_left_position())
+        else:
+            origin = self._avatar.frame.get_mitten_center_right_position()
+
+        success, target = self._get_raycast_point(object_id=object_id, origin=np.array(origin), forward=0.01)
+
+        # The raycast didn't hit the target.
+        if not success:
+            return False
+
+        angle = get_angle_between(v1=FORWARD, v2=self._avatar.frame.get_forward())
+        target = rotate_point_around(point=target - self._avatar.frame.get_position(), angle=-angle)
+
+        # Couldn't bend the arm to the target.
+        if not self.reach_for_target(target=TDWUtils.array_to_vector3(target), arm=arm):
+            return False
+
+        # Tap the object.
+        p = target + np.array(self._avatar.frame.get_forward()) * 1.1
+        self.reach_for_target(target=TDWUtils.array_to_vector3(p), arm=arm, check_if_possible=False, do_motion=False)
+        # Get the mitten ID.
+        mitten_id = 0
+        for o_id in self._avatar.body_parts_static:
+            if self._avatar.body_parts_static[o_id].name == f"mitten_{arm.name}":
+                mitten_id = o_id
+                break
+        # Let the arm bend until the mitten collides with the object.
+        mitten_collision = False
+        count = 0
+        while not mitten_collision and count < 200:
+            resp = self.communicate([])
+            for i in range(len(resp) - 1):
+                r_id = OutputData.get_data_type_id(resp[i])
+                if r_id == "coll":
+                    collision = Collision(resp[i])
+                    id_0 = collision.get_collider_id()
+                    id_1 = collision.get_collidee_id()
+                    if (id_0 == mitten_id and id_1 == object_id) or (id_1 == mitten_id and id_0 == object_id):
+                        mitten_collision = True
+                        break
+            count += 1
+        self.reset_arms()
+        return mitten_collision
+
+    def end(self) -> None:
+        """
+        End the simulation. Terminate the build process.
+        """
+
+        self.communicate({"$type": "terminate"})
+
+    def _get_position(self, target: Union[np.array, int]) -> np.array:
+        """
+        Convert the target to a numpy array. If the target is an object ID, get the object's position.
+
+        :param target: The target position or object.
+
+        :return: The position.
+        """
+
+        # This is an object ID.
+        if isinstance(target, int):
+            if target not in self._dynamic_object_info:
+                raise Exception(f"Object not found: {target}")
+            return self._get_raycast_point(object_id=target, origin=np.array(self._avatar.frame.get_position()))[1]
+        elif isinstance(target, dict):
+            return TDWUtils.vector3_to_array(target)
+        else:
+            return target
+
+    def _get_raycast_point(self, object_id: int, origin: np.array, forward: float = 0.2) -> (bool, np.array):
+        """
+        Raycast to a target object from the avatar.
+
+        :param object_id: The object ID.
+        :param forward: Extend the origin along the avatar's forward directional vector by this length.
+
+        :return: The point of the raycast hit and whether the raycast hit the object.
+        """
+
+        resp = self.communicate({"$type": "send_bounds",
+                                 "ids": [object_id],
+                                 "frequency": "once"})
+        bounds = get_data(resp=resp, d_type=Bounds)
+        # Raycast to the center of the bounds to get the nearest point.
+        destination = TDWUtils.array_to_vector3(bounds.get_center(0))
+        # Add a forward directional vector.
+        origin += np.array(self._avatar.frame.get_forward()) * forward
+        origin[1] = destination["y"]
+        resp = self.communicate({"$type": "send_raycast",
+                                 "origin": TDWUtils.array_to_vector3(origin),
+                                 "destination": destination})
+        raycast = get_data(resp=resp, d_type=Raycast)
+        point = np.array(raycast.get_point())
+        return raycast.get_hit() and raycast.get_object_id() is not None and raycast.get_object_id() == object_id, point
+
+    def _get_audio_commands(self) -> List[dict]:
+        """
+        :return: A list of audio commands generated from `self.frame_data`
+        """
+
+        commands = []
+        if self._audio_playback_mode is None:
+            return commands
+        if self._audio_playback_mode == "unity":
+            cmd = "play_audio_data"
+        elif self._audio_playback_mode == "resonance_audio":
+            cmd = "play_point_source_data"
+        else:
+            raise Exception(f"Bad audio playback type: {self._audio_playback_mode}")
+        if self.frame is None:
+            return commands
+
+        for audio, object_id in self.frame.audio:
+            if audio is None:
+                continue
+            commands.append({"$type": cmd,
+                             "id": object_id,
+                             "num_frames": audio.length,
+                             "num_channels": 1,
+                             "frame_rate": 44100,
+                             "wav_data": audio.wav_str,
+                             "y_pos_offset": 0.1})
+        return commands
+
+    def _get_scene_init_commands_early(self) -> List[dict]:
+        """
+        Get commands to initialize the scene before adding avatars.
+
+        :return: A list of commands to initialize the scene. Override this function for a different "scene recipe".
+        """
+
+        return [{"$type": "load_scene",
+                 "scene_name": "ProcGenScene"},
+                TDWUtils.create_empty_room(12, 12)]
+
+    def _do_scene_init_late(self) -> None:
+        """
+        Initialize the scene after adding avatars.
+        """
+
+        return
+
+    def _init_avatar(self) -> None:
+        """
+        Initialize the avatar.
+        """
+
+        self._create_avatar(avatar_id="a")