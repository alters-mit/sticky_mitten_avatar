--- conflicted
+++ resolved
@@ -1,797 +1,760 @@
-import matplotlib.pyplot
-from typing import Dict, Union, List, Optional
-import numpy as np
-from abc import ABC, abstractmethod
-from ikpy.chain import Chain
-from ikpy.utils import geometry
-from enum import Enum
-from tdw.output_data import OutputData, AvatarStickyMittenSegmentationColors, AvatarStickyMitten, Collision, \
-    EnvironmentCollision
-from tdw.tdw_utils import TDWUtils
-from sticky_mitten_avatar.util import get_angle_between, rotate_point_around, FORWARD
-from sticky_mitten_avatar.body_part_static import BodyPartStatic
-from sticky_mitten_avatar.task_status import TaskStatus
-
-
-class Arm(Enum):
-    """
-    The side that an arm is on.
-    """
-
-    left = 0,
-    right = 1
-
-
-class Joint:
-    """
-    A joint, a side, and an axis.
-    """
-
-    def __init__(self, part: str, arm: str, axis: str):
-        """
-        :param part: The name of the body part.
-        :param axis: The axis of rotation.
-        :param arm: The arm that the joint is attached to.
-        """
-
-        self.joint = f"{part}_{arm}"
-        self.axis = axis
-        self.arm = arm
-
-    def _key(self):
-        return self.joint, self.axis, self.arm
-
-    def __str__(self):
-        return self.arm + " " + self.joint + " " + self.axis
-
-    def __hash__(self):
-        return hash(self._key())
-
-    def __eq__(self, other):
-        return isinstance(other, Joint) and self._key() == other._key()
-
-
-class _IKGoal:
-    """
-    The goal of an IK action.
-    """
-
-    def __init__(self, target: Union[np.array, list, None], pick_up_id: int = None,
-                 stop_on_mitten_collision: bool = False, rotations: Dict[str, float] = None, precision: float = 0.05):
-        """
-        :param pick_up_id: If not None, the ID of the object to pick up.
-        :param target: The target position of the mitten.
-        :param stop_on_mitten_collision: If True, stop moving if the mitten collides with anything.
-        :param rotations: The target rotations.
-        :param precision: The distance threshold to the target position.
-        """
-
-        self.stop_on_mitten_collision = stop_on_mitten_collision
-        self.rotations = rotations
-        self.precision = precision
-
-        self.moving_joints = Avatar.ANGLE_ORDER[:]
-
-        self.pick_up_id = pick_up_id
-        if target is not None and isinstance(target, list):
-            self.target = np.array(target)
-        else:
-            self.target = target
-
-
-class Avatar(ABC):
-    """
-    High-level API for a sticky mitten avatar.
-    Do not use this class directly; it is an abstract class. Use the `Baby` class instead (a subclass of `Avatar`).
-
-    Fields:
-
-    - `id` The ID of the avatar.
-    - `body_parts_static` Static body parts data. Key = the name of the part. See `BodyPartsStatic`
-    - `frame` Dynamic info for the avatar on this frame, such as its position. See `tdw.output_data.AvatarStickyMitten`
-    - `status` The current `TaskStatus` of the avatar.
-    """
-
-    JOINTS: List[Joint] = [Joint(arm="left", axis="pitch", part="shoulder"),
-                           Joint(arm="left", axis="yaw", part="shoulder"),
-                           Joint(arm="left", axis="roll", part="shoulder"),
-                           Joint(arm="left", axis="pitch", part="elbow"),
-                           Joint(arm="left", axis="roll", part="wrist"),
-                           Joint(arm="left", axis="pitch", part="wrist"),
-                           Joint(arm="right", axis="pitch", part="shoulder"),
-                           Joint(arm="right", axis="yaw", part="shoulder"),
-                           Joint(arm="right", axis="roll", part="shoulder"),
-                           Joint(arm="right", axis="pitch", part="elbow"),
-                           Joint(arm="right", axis="roll", part="wrist"),
-                           Joint(arm="right", axis="pitch", part="wrist")]
-
-    ANGLE_ORDER = ["shoulder_pitch", "shoulder_yaw", "shoulder_roll", "elbow_pitch", "wrist_roll", "wrist_pitch"]
-
-    def __init__(self, resp: List[bytes], avatar_id: str = "a", debug: bool = False):
-        """
-        :param resp: The response from the build after creating the avatar.
-        :param avatar_id: The ID of the avatar.
-        :param debug: If True, print debug statements.
-        """
-
-        self.id = avatar_id
-        self._debug = debug
-        # Set the arm chains.
-        self._arms: Dict[Arm, Chain] = {Arm.left: self._get_left_arm(),
-                                        Arm.right: self._get_right_arm()}
-        # Any current IK goals.
-        self._ik_goals: Dict[Arm, Optional[_IKGoal]] = {Arm.left: None,
-                                                        Arm.right: None}
-        smsc: Optional[AvatarStickyMittenSegmentationColors] = None
-        for i in range(len(resp) - 1):
-            r_id = OutputData.get_data_type_id(resp[i])
-            if r_id == "smsc":
-                q = AvatarStickyMittenSegmentationColors(resp[i])
-                if q.get_id() == avatar_id:
-                    smsc = q
-                    break
-        assert smsc is not None, f"No avatar segmentation colors found for {avatar_id}"
-
-        # Get data for the current frame.
-        self.frame = self._get_frame(resp)
-        # Get the masses of each body part.
-        body_part_masses: Dict[int, float] = dict()
-        for i in range(self.frame.get_num_rigidbody_parts()):
-            body_part_masses[self.frame.get_rigidbody_part_id(i)] = self.frame.get_rigidbody_part_mass(i)
-
-        # Cache static data of body parts.
-        self.body_parts_static: Dict[int, BodyPartStatic] = dict()
-        self.base_id = 0
-        self.mitten_ids: Dict[Arm, int] = dict()
-        for i in range(smsc.get_num_body_parts()):
-            body_part_id = smsc.get_body_part_id(i)
-            if body_part_id in body_part_masses:
-                mass = body_part_masses[body_part_id]
-            else:
-                mass = 0.1
-            name = smsc.get_body_part_name(i)
-            # Cache the base ID and the mitten IDs.
-            if name.startswith("A_StickyMitten"):
-                self.base_id = body_part_id
-            elif name == "mitten_left":
-                self.mitten_ids[Arm.left] = body_part_id
-            elif name == "mitten_right":
-                self.mitten_ids[Arm.right] = body_part_id
-            bps = BodyPartStatic(object_id=body_part_id,
-                                 color=smsc.get_body_part_segmentation_color(i),
-                                 name=name,
-                                 mass=mass)
-            self.body_parts_static[body_part_id] = bps
-
-        # Start dynamic data.
-        self.collisions: Dict[int, List[int]] = dict()
-        self.env_collisions: List[int] = list()
-
-        self.status = TaskStatus.idle
-
-        self._mass = self._get_mass()
-
-    def can_reach_target(self, target: np.array, arm: Arm) -> TaskStatus:
-        """
-        :param target: The target position.
-        :param arm: The arm that is bending to the target.
-
-        :return: A `TaskResult` value describing whether the avatar can reach the target and, if not, why.
-        """
-
-        pos = np.array([target[0], target[2]])
-        d = np.linalg.norm(pos)
-        if d < 0.2:
-            if self._debug:
-                print(f"Target {target} is too close to the avatar: {np.linalg.norm(d)}")
-            return TaskStatus.too_close_to_reach
-        if target[2] < 0:
-            if self._debug:
-                print(f"Target {target} is behind avatar.")
-            return TaskStatus.behind_avatar
-
-        # Check if the IK solution reaches the target.
-        chain = self._arms[arm]
-        joints, ik_target = self._get_ik(target=target, arm=arm)
-        transformation_matrixes = chain.forward_kinematics(list(joints), full_kinematics=True)
-        nodes = []
-        for (index, link) in enumerate(chain.links):
-            (node, orientation) = geometry.from_transformation_matrix(transformation_matrixes[index])
-            nodes.append(node)
-        destination = np.array(nodes[-1][:-1])
-
-        # Check if any node is likely to enter the body.
-        for node, link in zip(nodes[4:], chain.links[4:]):
-            d = np.linalg.norm(np.array([node[0], node[2]]))
-            # If this is a short distance and the node is below head-level, then this is likely to intersect.
-            if d < 0.1 and node[1] < 1:
-                if self._debug:
-                    print(f"Target {target} is too close to a joint: {d}, {node}, {link.name}")
-                return TaskStatus.too_close_to_reach
-
-        d = np.linalg.norm(destination - target)
-        if d > 0.125:
-            if self._debug:
-                print(f"Target {target} is too far away from {arm}: {d}")
-            return TaskStatus.too_far_to_reach
-        return TaskStatus.success
-
-    def reach_for_target(self, arm: Arm, target: np.array, stop_on_mitten_collision: bool,
-                         target_orientation: np.array = None, precision: float = 0.05) -> List[dict]:
-        """
-        Get an IK solution to move a mitten to a target position.
-
-        :param arm: The arm (left or right).
-        :param target: The target position for the mitten.
-        :param target_orientation: Target IK orientation. Usually you should leave this as None (the default).
-        :param stop_on_mitten_collision: If true, stop moving when the mitten collides with something.
-        :param precision: The distance threshold to the target position.
-
-        :return: A list of commands to begin bending the arm.
-        """
-
-        # Get the IK solution.
-        rotations, ik_target = self._get_ik(target=target, arm=arm, target_orientation=target_orientation)
-
-        angle = get_angle_between(v1=FORWARD, v2=self.frame.get_forward())
-        target = rotate_point_around(point=ik_target, angle=angle) + self.frame.get_position()
-
-        rotation_targets = dict()
-        for c, r in zip(self._arms[arm].links[1:-1], rotations[1:-1]):
-            rotation_targets[c.name] = r
-
-        self._ik_goals[arm] = _IKGoal(target=target, stop_on_mitten_collision=stop_on_mitten_collision,
-                                      rotations=rotation_targets, precision=precision)
-
-        commands = [self.get_start_bend_sticky_mitten_profile(arm=arm)]
-
-        # If the avatar is holding something, strengthen the wrist.
-        held = self.frame.get_held_left() if arm == Arm.left else self.frame.get_held_right()
-        if len(held) > 0:
-            commands.append({"$type": "set_joint_angular_drag",
-                             "joint": f"wrist_{arm.name}",
-                             "axis": "roll",
-                             "angular_drag": 50,
-                             "avatar_id": self.id})
-        if self._debug:
-            print([np.rad2deg(r) for r in rotations])
-            self._plot_ik(target=ik_target, arm=arm)
-
-            # Show the target.
-            commands.extend([{"$type": "remove_position_markers"},
-                             {"$type": "add_position_marker",
-                              "position": TDWUtils.array_to_vector3(target)}])
-        a = arm.name
-        for c in self._ik_goals[arm].rotations:
-            j = c.split("_")
-            # Apply the motion.
-            commands.extend([{"$type": "bend_arm_joint_to",
-                              "angle": np.rad2deg(self._ik_goals[arm].rotations[c]),
-                              "joint": f"{j[0]}_{a}",
-                              "axis": j[1],
-                              "avatar_id": self.id}])
-        return commands
-
-    def grasp_object(self, object_id: int, target: np.array, arm: Arm, stop_on_mitten_collision: bool) -> List[dict]:
-        """
-        Begin to try to grasp an object with a mitten. Get an IK solution to a target position.
-
-        :param object_id: The ID of the target object.
-        :param target: Target position to for the IK solution.
-        :param arm: The arm that will try to grasp the object.
-        :param stop_on_mitten_collision: If true, stop moving when the mitten collides with something.
-
-        :return: A list of commands.
-        """
-
-        # Get the mitten's position.
-        if arm == Arm.left:
-            mitten = np.array(self.frame.get_mitten_center_left_position())
-        else:
-            mitten = np.array(self.frame.get_mitten_center_right_position())
-
-        target_orientation = (mitten - target) / np.linalg.norm(mitten - target)
-
-        target = self.get_rotated_target(target=target)
-
-        commands = self.reach_for_target(arm=arm, target=target, target_orientation=target_orientation,
-                                         stop_on_mitten_collision=stop_on_mitten_collision)
-        self._ik_goals[arm].pick_up_id = object_id
-        return commands
-
-    def on_frame(self, resp: List[bytes]) -> List[dict]:
-        """
-        Update the avatar based on its current arm-bending goals and its state.
-        If the avatar has achieved a goal (for example, picking up an object), it will stop moving that arm.
-        Update the avatar's state as needed.
-
-        :param resp: The response from the build.
-
-        :return: A list of commands to pick up, stop moving, etc.
-        """
-
-        # Update dynamic data.
-        frame = self._get_frame(resp=resp)
-        # Update dynamic collision data.
-        self.collisions.clear()
-        self.env_collisions.clear()
-        # Get each collision.
-        for i in range(len(resp) - 1):
-            r_id = OutputData.get_data_type_id(resp[i])
-            if r_id == "coll":
-                coll = Collision(resp[i])
-                collider_id = coll.get_collider_id()
-                collidee_id = coll.get_collidee_id()
-                # Check if this was a mitten, if we're supposed to stop if there's a collision,
-                # and if the collision was not with the target.
-                for arm in self._ik_goals:
-                    if self._ik_goals[arm] is not None:
-                        if (collider_id == self.mitten_ids[arm] or collidee_id == self.mitten_ids[arm]) and \
-                                (collider_id not in frame.get_held_right() and
-                                 collider_id not in frame.get_held_left() and
-                                 collidee_id not in frame.get_held_right() and
-                                 collidee_id not in frame.get_held_left()) and \
-                                self._ik_goals[arm].stop_on_mitten_collision and \
-                                (self._ik_goals[arm].target is None or
-                                 (self._ik_goals[arm].pick_up_id != collidee_id and
-                                  self._ik_goals[arm].pick_up_id != collider_id)) and \
-                                (collidee_id not in self.body_parts_static or
-                                 collider_id not in self.body_parts_static):
-                            self.status = TaskStatus.mitten_collision
-                            self._ik_goals[arm] = None
-                            if self._debug:
-                                print("Stopping because the mitten collided with something.")
-                            return []
-                # Check if the collision includes a body part.
-                if collider_id in self.body_parts_static and collidee_id not in self.body_parts_static:
-                    if collider_id not in self.collisions:
-                        self.collisions[collider_id] = []
-                    self.collisions[collider_id].append(collidee_id)
-                elif collidee_id in self.body_parts_static and collider_id not in self.body_parts_static:
-                    if collidee_id not in self.collisions:
-                        self.collisions[collidee_id] = []
-                    self.collisions[collidee_id].append(collider_id)
-            elif r_id == "enco":
-                coll = EnvironmentCollision(resp[i])
-                collider_id = coll.get_object_id()
-                if collider_id in self.body_parts_static:
-                    self.env_collisions.append(collider_id)
-
-        # Check if IK goals are done.
-        temp_goals: Dict[Arm, Optional[_IKGoal]] = dict()
-        # Get commands for the next frame.
-        commands: List[dict] = []
-        for arm in self._ik_goals:
-            # No IK goal on this arm.
-            if self._ik_goals[arm] is None:
-                temp_goals[arm] = None
-            # This is a dummy IK goal. Let it run.
-            elif self._ik_goals[arm].target is None:
-                temp_goals[arm] = self._ik_goals[arm]
-            else:
-                # Is the arm at the target?
-                if arm == Arm.left:
-                    mitten_position = np.array(frame.get_mitten_center_left_position())
-                else:
-                    mitten_position = np.array(frame.get_mitten_center_right_position())
-<<<<<<< HEAD
-
-                # If we're not trying to pick something up, check if we are at the target position.
-                if self._ik_goals[arm].pick_up_id is None:
-                    # If we're at the position, stop.
-                    d = np.linalg.norm(mitten_position - self._ik_goals[arm].target)
-                    if d < 0.05:
-                        if self._debug:
-                            print(f"{arm.name} mitten is at target position {self._ik_goals[arm].target}. Stopping.")
-                        commands.extend(self._stop_arm(arm=arm))
-                        temp_goals[arm] = None
-                        self.status = TaskStatus.success
-=======
-                # If we're at the position, stop.
-                d = np.linalg.norm(mitten_position - self._ik_goals[arm].target)
-                if d < self._ik_goals[arm].precision:
-                    if self._debug:
-                        print(f"{arm.name} mitten is at target position {self._ik_goals[arm].target}. Stopping.")
-                    commands.extend(self._stop_arm(arm=arm))
-                    temp_goals[arm] = None
-                    self.status = TaskStatus.success
-                else:
-                    # Are we trying to pick up an object?
-                    if self._ik_goals[arm].pick_up_id is not None:
-                        # Did we pick up the object in the previous frame?
-                        if self._ik_goals[arm].pick_up_id in frame.get_held_left() or self._ik_goals[arm]. \
-                                pick_up_id in frame.get_held_right():
-                            if self._debug:
-                                print(f"{arm.name} mitten picked up {self._ik_goals[arm].pick_up_id}. Stopping.")
-                            commands.extend(self._stop_arm(arm=arm))
-                            temp_goals[arm] = None
-                            self.status = TaskStatus.success
-                        # Keep bending the arm and trying to pick up the object.
-                        else:
-                            commands.extend([{"$type": "pick_up_proximity",
-                                              "distance": 0.05,
-                                              "radius": 0.1,
-                                              "grip": 1000,
-                                              "is_left": arm == Arm.left,
-                                              "avatar_id": self.id,
-                                              "object_ids": [self._ik_goals[arm].pick_up_id]},
-                                             {"$type": "pick_up",
-                                              "grip": 1000,
-                                              "is_left": arm == Arm.left,
-                                              "object_ids": [self._ik_goals[arm].pick_up_id],
-                                              "avatar_id": self.id}])
-                            temp_goals[arm] = self._ik_goals[arm]
->>>>>>> 6a68e762
-                    # Keep bending the arm.
-                    else:
-                        temp_goals[arm] = self._ik_goals[arm]
-                        self._ik_goals[arm].previous_distance = d
-                # If we're trying to pick something, check if it was picked up on the previous frame.
-                else:
-                    if self._ik_goals[arm].pick_up_id in frame.get_held_left() or self._ik_goals[arm]. \
-                            pick_up_id in frame.get_held_right():
-                        if self._debug:
-                            print(f"{arm.name} mitten picked up {self._ik_goals[arm].pick_up_id}. Stopping.")
-                        commands.extend(self._stop_arm(arm=arm))
-                        temp_goals[arm] = None
-                        self.status = TaskStatus.success
-                    # Keep bending the arm and trying to pick up the object.
-                    else:
-                        commands.extend([{"$type": "pick_up_proximity",
-                                          "distance": 0.02,
-                                          "radius": 0.1,
-                                          "grip": 1000,
-                                          "is_left": arm == Arm.left,
-                                          "avatar_id": self.id,
-                                          "object_ids": [self._ik_goals[arm].pick_up_id]},
-                                         {"$type": "pick_up",
-                                          "grip": 1000,
-                                          "is_left": arm == Arm.left,
-                                          "object_ids": [self._ik_goals[arm].pick_up_id],
-                                          "avatar_id": self.id}])
-                        temp_goals[arm] = self._ik_goals[arm]
-
-        self._ik_goals = temp_goals
-
-        # Check if the arms are still moving.
-        temp_goals: Dict[Arm, Optional[_IKGoal]] = dict()
-        for arm in self._ik_goals:
-            # No IK goal on this arm.
-            if self._ik_goals[arm] is None:
-                temp_goals[arm] = None
-            else:
-                # Get the past and present angles.
-                if arm == Arm.left:
-                    angles_0 = self.frame.get_angles_left()
-                    angles_1 = frame.get_angles_left()
-                else:
-                    angles_0 = self.frame.get_angles_right()
-                    angles_1 = frame.get_angles_right()
-                # Try to stop any moving joints.
-                if self._ik_goals[arm].rotations is not None and self._ik_goals[arm].pick_up_id is not None:
-                    joint_profile = self._get_default_sticky_mitten_profile()
-                    for angle, joint_name in zip(angles_1, Avatar.ANGLE_ORDER):
-                        target_angle = self._ik_goals[arm].rotations[joint_name]
-                        # Check if the joint stopped moving. Ignore if the joint already stopped.
-                        if target_angle > 0.01 and np.abs(angle - target_angle) < 0.01 and \
-                                joint_name in self._ik_goals[arm].moving_joints:
-                            self._ik_goals[arm].moving_joints.remove(joint_name)
-                            j = joint_name.split("_")
-                            j_name = f"{j[0]}_{arm.name}"
-                            axis = j[1]
-                            # Set the name of the elbow to the expected profile key.
-                            if "elbow" in joint_name:
-                                profile_key = "elbow"
-                            else:
-                                profile_key = joint_name
-                            if self._debug:
-                                print(f"{joint_name} {arm.name} slowing down: {np.abs(angle - target_angle)}")
-                            # Stop the joint from moving any more.
-                            # Set the damper, force, and angular drag to "default" (non-moving) values.
-                            commands.extend([{"$type": "set_joint_damper",
-                                              "joint": j_name,
-                                              "axis": axis,
-                                              "damper": joint_profile[profile_key]["damper"],
-                                              "avatar_id": self.id},
-                                             {"$type": "set_joint_force",
-                                              "joint": j_name,
-                                              "axis": axis,
-                                              "force": joint_profile[profile_key]["force"],
-                                              "avatar_id": self.id},
-                                             {"$type": "set_joint_angular_drag",
-                                              "joint": j_name,
-                                              "axis": axis,
-                                              "angular_drag": joint_profile[profile_key]["angular_drag"],
-                                              "avatar_id": self.id}])
-                # Is any joint still moving?
-                moving = False
-                for a0, a1 in zip(angles_0, angles_1):
-                    if np.abs(a0 - a1) > 0.03:
-                        moving = True
-                        break
-                # Keep moving.
-                if moving:
-                    temp_goals[arm] = self._ik_goals[arm]
-                else:
-                    if self._ik_goals[arm].rotations is not None:
-                        if self._debug:
-                            print(f"{arm.name} is no longer bending. Cancelling.")
-                        self.status = TaskStatus.no_longer_bending
-                        commands.extend(self._stop_arm(arm=arm))
-                    temp_goals[arm] = None
-        self._ik_goals = temp_goals
-        self.frame = frame
-
-        return commands
-
-    def is_ik_done(self) -> bool:
-        """
-        :return: True if the IK goals are complete, False if the arms are still moving/trying to pick up/etc.
-        """
-
-        return self._ik_goals[Arm.left] is None and self._ik_goals[Arm.right] is None
-
-    def drop(self, arm: Arm, reset: bool = True) -> List[dict]:
-        """
-        Drop all objects held by an arm.
-
-        :param arm: The arm that will drop all held objects.
-        :param reset: If True, reset the arm's positions to "neutral".
-
-        :return: A list of commands to put down the object.
-        """
-
-        commands = [{"$type": "put_down",
-                     "is_left": True if arm == Arm.left else False,
-                     "avatar_id": self.id}]
-        if reset:
-            commands.extend(self.reset_arm(arm=arm))
-        return commands
-
-    def reset_arm(self, arm: Arm) -> List[dict]:
-        """
-        :param arm: The arm that will be reset.
-
-        :return: A list of commands to drop arms to their starting positions.
-        """
-
-        commands = [self.get_reset_arm_sticky_mitten_profile(arm=arm)]
-        for j in self.JOINTS:
-            if j.arm != arm.name:
-                continue
-            commands.append({"$type": "bend_arm_joint_to",
-                             "joint": j.joint,
-                             "axis": j.axis,
-                             "angle": 0,
-                             "avatar_id": self.id})
-        # Add some dummy IK goals.
-        self.set_dummy_ik_goals()
-        return commands
-
-    def set_dummy_ik_goals(self) -> None:
-        """
-        Set "dummy" IK goals.
-        There's no target, so the avatar will just bend the arms until they stop moving.
-        """
-
-        for arm in self._ik_goals:
-            self._ik_goals[arm] = _IKGoal(target=None)
-
-    def is_holding(self, object_id: int) -> (bool, Arm):
-        """
-        :param object_id: The ID of the object.
-
-        :return: True if the avatar is holding the object and, if so, the arm holding the object.
-        """
-
-        if object_id in self.frame.get_held_left():
-            return True, Arm.left
-        elif object_id in self.frame.get_held_right():
-            return True, Arm.right
-        return False, Arm.left
-
-    def _stop_arm(self, arm: Arm) -> List[dict]:
-        """
-        :param arm: The arm to stop.
-
-        :return: Commands to stop all the arm from moving.
-        """
-
-        if arm == Arm.left:
-            joints = Avatar.JOINTS[:6]
-            angles = self.frame.get_angles_left()
-        else:
-            joints = Avatar.JOINTS[6:]
-            angles = self.frame.get_angles_right()
-
-        commands = [self.get_default_sticky_mitten_profile()]
-        # Get the current angle and bend the joint to that angle.
-        for j, a in zip(joints, angles):
-            theta = float(a)
-            if theta > 90:
-                theta = 180 - theta
-            # Set the joint positions to where they are.
-            # Reset force and damper.
-            commands.extend([{"$type": "bend_arm_joint_to",
-                              "angle": theta,
-                              "joint": j.joint,
-                              "axis": j.axis,
-                              "avatar_id": self.id}])
-        return commands
-
-    @abstractmethod
-    def _get_left_arm(self) -> Chain:
-        """
-        :return: The IK chain of the left arm.
-        """
-
-        raise Exception()
-
-    def _get_right_arm(self) -> Chain:
-        """
-        :return: The IK chain of the right arm.
-        """
-
-        raise Exception()
-
-    def _get_frame(self, resp: List[bytes]) -> AvatarStickyMitten:
-        """
-        :param resp: The response from the build.
-
-        :return: AvatarStickyMitten output data for this avatar on this frame.
-        """
-        for i in range(len(resp) - 1):
-            r_id = OutputData.get_data_type_id(resp[i])
-            if r_id == "avsm":
-                avsm = AvatarStickyMitten(resp[i])
-                if avsm.get_avatar_id() == self.id:
-                    return avsm
-        raise Exception(f"No avatar data found for {self.id}")
-
-    def get_rotated_target(self, target: np.array) -> np.array:
-        """
-        Rotate the target by the avatar's forward directional vector.
-
-        :param target: The target position.
-        :return: The rotated position.
-        """
-        angle = get_angle_between(v1=FORWARD, v2=self.frame.get_forward())
-
-        return rotate_point_around(point=target - self.frame.get_position(), angle=-angle)
-
-    def _plot_ik(self, target: np.array, arm: Arm) -> None:
-        """
-        Debug an IK solution by creating a plot.
-
-        :param target: The target position.
-        :param arm: The arm.
-        """
-
-        chain = self._arms[arm]
-
-        ax = matplotlib.pyplot.figure().add_subplot(111, projection='3d')
-
-        chain.plot(chain.inverse_kinematics(target_position=target), ax, target=target)
-        matplotlib.pyplot.show()
-
-    def _get_ik(self, target: np.array, arm: Arm, target_orientation: np.array = None) -> (List[float], np.array):
-        """
-        :param target: The target position.
-        :param arm: The arm.
-        :param target_orientation: The target orientation. Can be None.
-
-        :return: The IK angles and the IK target.
-        """
-
-        ik_target = np.array(target)
-
-        # Get the IK solution.
-        rotations = self._arms[arm].inverse_kinematics(target_position=ik_target, target_orientation=target_orientation)
-        return rotations, ik_target
-
-    @abstractmethod
-    def _get_default_sticky_mitten_profile(self) -> dict:
-        """
-        :return: The default StickyMittenProfile of the joints.
-        """
-
-        raise Exception()
-
-    @abstractmethod
-    def _get_start_bend_sticky_mitten_profile(self) -> dict:
-        """
-        :return: The StickyMittenProfile required for beginning to bend an arm.
-        """
-
-        raise Exception()
-
-    @abstractmethod
-    def _get_reset_arm_sticky_mitten_profile(self) -> dict:
-        """
-        :return: The StickyMittenProfile required for beginning to reset an arm.
-        """
-
-        raise Exception()
-
-    @abstractmethod
-    def _get_roll_wrist_sticky_mitten_profile(self) -> dict:
-        """
-        :return: The StickyMittenProfile required for beginning to roll a wrist.
-        """
-
-        raise Exception()
-
-    def _get_mass(self) -> float:
-        """
-        :return: The mass of the avatar.
-        """
-
-        raise Exception()
-
-    def _get_sticky_mitten_profile(self, left: dict, right: dict) -> dict:
-        """
-        :param left: Joint values for the left arm.
-        :param right: Joint values for the right arm.
-
-        :return: A `set_sticky_mitten_profile` command.
-        """
-
-        return {"$type": "set_sticky_mitten_profile",
-                "profile": {"mass": self._mass,
-                            "arm_left": left,
-                            "arm_right": right,
-                            "avatar_id": self.id}}
-
-    def get_default_sticky_mitten_profile(self) -> dict:
-        """
-        :return: A `set_sticky_mitten_profile` command for the default joint values.
-        """
-
-        profile = self._get_default_sticky_mitten_profile()
-
-        return self._get_sticky_mitten_profile(left=profile, right=profile)
-
-    def get_start_bend_sticky_mitten_profile(self, arm: Arm) -> dict:
-        """
-        :param arm: The arm that is bending.
-
-        :return: A `set_sticky_mitten_profile` command for beginning an arm-bending action.
-        """
-
-        # The profile for the moving arm.
-        move = self._get_start_bend_sticky_mitten_profile()
-        # The profile for the stopping arm.
-        fixed = self._get_default_sticky_mitten_profile()
-
-        return self._get_sticky_mitten_profile(left=move if arm == Arm.left else fixed,
-                                               right=move if arm == Arm.right else fixed)
-
-    def get_reset_arm_sticky_mitten_profile(self, arm: Arm) -> dict:
-        """
-        :param arm: The arm that is resetting.
-
-        :return: A `set_sticky_mitten_profile` command for beginning an arm-reset action.
-        """
-
-        # The profile for the moving arm.
-        move = self._get_reset_arm_sticky_mitten_profile()
-        # The profile for the stopping arm.
-        fixed = self._get_default_sticky_mitten_profile()
-
-        return self._get_sticky_mitten_profile(left=move if arm == Arm.left else fixed,
-                                               right=move if arm == Arm.right else fixed)
-
-    def get_roll_wrist_sticky_mitten_profile(self, arm: Arm) -> dict:
-        """
-        :param arm: The arm that is resetting.
-
-        :return: A `set_sticky_mitten_profile` command for beginning to roll a wrist.
-        """
-
-        # The profile for the moving arm.
-        move = self._get_roll_wrist_sticky_mitten_profile()
-        # The profile for the stopping arm.
-        fixed = self._get_default_sticky_mitten_profile()
-
-        return self._get_sticky_mitten_profile(left=move if arm == Arm.left else fixed,
-                                               right=move if arm == Arm.right else fixed)
+import matplotlib.pyplot
+from typing import Dict, Union, List, Optional
+import numpy as np
+from abc import ABC, abstractmethod
+from ikpy.chain import Chain
+from ikpy.utils import geometry
+from enum import Enum
+from tdw.output_data import OutputData, AvatarStickyMittenSegmentationColors, AvatarStickyMitten, Collision, \
+    EnvironmentCollision
+from tdw.tdw_utils import TDWUtils
+from sticky_mitten_avatar.util import get_angle_between, rotate_point_around, FORWARD
+from sticky_mitten_avatar.body_part_static import BodyPartStatic
+from sticky_mitten_avatar.task_status import TaskStatus
+
+
+class Arm(Enum):
+    """
+    The side that an arm is on.
+    """
+
+    left = 0,
+    right = 1
+
+
+class Joint:
+    """
+    A joint, a side, and an axis.
+    """
+
+    def __init__(self, part: str, arm: str, axis: str):
+        """
+        :param part: The name of the body part.
+        :param axis: The axis of rotation.
+        :param arm: The arm that the joint is attached to.
+        """
+
+        self.joint = f"{part}_{arm}"
+        self.axis = axis
+        self.arm = arm
+
+    def _key(self):
+        return self.joint, self.axis, self.arm
+
+    def __str__(self):
+        return self.arm + " " + self.joint + " " + self.axis
+
+    def __hash__(self):
+        return hash(self._key())
+
+    def __eq__(self, other):
+        return isinstance(other, Joint) and self._key() == other._key()
+
+
+class _IKGoal:
+    """
+    The goal of an IK action.
+    """
+
+    def __init__(self, target: Union[np.array, list, None], pick_up_id: int = None,
+                 stop_on_mitten_collision: bool = False, rotations: Dict[str, float] = None, precision: float = 0.05):
+        """
+        :param pick_up_id: If not None, the ID of the object to pick up.
+        :param target: The target position of the mitten.
+        :param stop_on_mitten_collision: If True, stop moving if the mitten collides with anything.
+        :param rotations: The target rotations.
+        :param precision: The distance threshold to the target position.
+        """
+
+        self.stop_on_mitten_collision = stop_on_mitten_collision
+        self.rotations = rotations
+        self.precision = precision
+
+        self.moving_joints = Avatar.ANGLE_ORDER[:]
+
+        self.pick_up_id = pick_up_id
+        if target is not None and isinstance(target, list):
+            self.target = np.array(target)
+        else:
+            self.target = target
+
+
+class Avatar(ABC):
+    """
+    High-level API for a sticky mitten avatar.
+    Do not use this class directly; it is an abstract class. Use the `Baby` class instead (a subclass of `Avatar`).
+
+    Fields:
+
+    - `id` The ID of the avatar.
+    - `body_parts_static` Static body parts data. Key = the name of the part. See `BodyPartsStatic`
+    - `frame` Dynamic info for the avatar on this frame, such as its position. See `tdw.output_data.AvatarStickyMitten`
+    - `status` The current `TaskStatus` of the avatar.
+    """
+
+    JOINTS: List[Joint] = [Joint(arm="left", axis="pitch", part="shoulder"),
+                           Joint(arm="left", axis="yaw", part="shoulder"),
+                           Joint(arm="left", axis="roll", part="shoulder"),
+                           Joint(arm="left", axis="pitch", part="elbow"),
+                           Joint(arm="left", axis="roll", part="wrist"),
+                           Joint(arm="left", axis="pitch", part="wrist"),
+                           Joint(arm="right", axis="pitch", part="shoulder"),
+                           Joint(arm="right", axis="yaw", part="shoulder"),
+                           Joint(arm="right", axis="roll", part="shoulder"),
+                           Joint(arm="right", axis="pitch", part="elbow"),
+                           Joint(arm="right", axis="roll", part="wrist"),
+                           Joint(arm="right", axis="pitch", part="wrist")]
+
+    ANGLE_ORDER = ["shoulder_pitch", "shoulder_yaw", "shoulder_roll", "elbow_pitch", "wrist_roll", "wrist_pitch"]
+
+    def __init__(self, resp: List[bytes], avatar_id: str = "a", debug: bool = False):
+        """
+        :param resp: The response from the build after creating the avatar.
+        :param avatar_id: The ID of the avatar.
+        :param debug: If True, print debug statements.
+        """
+
+        self.id = avatar_id
+        self._debug = debug
+        # Set the arm chains.
+        self._arms: Dict[Arm, Chain] = {Arm.left: self._get_left_arm(),
+                                        Arm.right: self._get_right_arm()}
+        # Any current IK goals.
+        self._ik_goals: Dict[Arm, Optional[_IKGoal]] = {Arm.left: None,
+                                                        Arm.right: None}
+        smsc: Optional[AvatarStickyMittenSegmentationColors] = None
+        for i in range(len(resp) - 1):
+            r_id = OutputData.get_data_type_id(resp[i])
+            if r_id == "smsc":
+                q = AvatarStickyMittenSegmentationColors(resp[i])
+                if q.get_id() == avatar_id:
+                    smsc = q
+                    break
+        assert smsc is not None, f"No avatar segmentation colors found for {avatar_id}"
+
+        # Get data for the current frame.
+        self.frame = self._get_frame(resp)
+        # Get the masses of each body part.
+        body_part_masses: Dict[int, float] = dict()
+        for i in range(self.frame.get_num_rigidbody_parts()):
+            body_part_masses[self.frame.get_rigidbody_part_id(i)] = self.frame.get_rigidbody_part_mass(i)
+
+        # Cache static data of body parts.
+        self.body_parts_static: Dict[int, BodyPartStatic] = dict()
+        self.base_id = 0
+        self.mitten_ids: Dict[Arm, int] = dict()
+        for i in range(smsc.get_num_body_parts()):
+            body_part_id = smsc.get_body_part_id(i)
+            if body_part_id in body_part_masses:
+                mass = body_part_masses[body_part_id]
+            else:
+                mass = 0.1
+            name = smsc.get_body_part_name(i)
+            # Cache the base ID and the mitten IDs.
+            if name.startswith("A_StickyMitten"):
+                self.base_id = body_part_id
+            elif name == "mitten_left":
+                self.mitten_ids[Arm.left] = body_part_id
+            elif name == "mitten_right":
+                self.mitten_ids[Arm.right] = body_part_id
+            bps = BodyPartStatic(object_id=body_part_id,
+                                 color=smsc.get_body_part_segmentation_color(i),
+                                 name=name,
+                                 mass=mass)
+            self.body_parts_static[body_part_id] = bps
+
+        # Start dynamic data.
+        self.collisions: Dict[int, List[int]] = dict()
+        self.env_collisions: List[int] = list()
+
+        self.status = TaskStatus.idle
+
+        self._mass = self._get_mass()
+
+    def can_reach_target(self, target: np.array, arm: Arm) -> TaskStatus:
+        """
+        :param target: The target position.
+        :param arm: The arm that is bending to the target.
+
+        :return: A `TaskResult` value describing whether the avatar can reach the target and, if not, why.
+        """
+
+        pos = np.array([target[0], target[2]])
+        d = np.linalg.norm(pos)
+        if d < 0.2:
+            if self._debug:
+                print(f"Target {target} is too close to the avatar: {np.linalg.norm(d)}")
+            return TaskStatus.too_close_to_reach
+        if target[2] < 0:
+            if self._debug:
+                print(f"Target {target} is behind avatar.")
+            return TaskStatus.behind_avatar
+
+        # Check if the IK solution reaches the target.
+        chain = self._arms[arm]
+        joints, ik_target = self._get_ik(target=target, arm=arm)
+        transformation_matrixes = chain.forward_kinematics(list(joints), full_kinematics=True)
+        nodes = []
+        for (index, link) in enumerate(chain.links):
+            (node, orientation) = geometry.from_transformation_matrix(transformation_matrixes[index])
+            nodes.append(node)
+        destination = np.array(nodes[-1][:-1])
+
+        # Check if any node is likely to enter the body.
+        for node, link in zip(nodes[4:], chain.links[4:]):
+            d = np.linalg.norm(np.array([node[0], node[2]]))
+            # If this is a short distance and the node is below head-level, then this is likely to intersect.
+            if d < 0.1 and node[1] < 1:
+                if self._debug:
+                    print(f"Target {target} is too close to a joint: {d}, {node}, {link.name}")
+                return TaskStatus.too_close_to_reach
+
+        d = np.linalg.norm(destination - target)
+        if d > 0.125:
+            if self._debug:
+                print(f"Target {target} is too far away from {arm}: {d}")
+            return TaskStatus.too_far_to_reach
+        return TaskStatus.success
+
+    def reach_for_target(self, arm: Arm, target: np.array, stop_on_mitten_collision: bool,
+                         target_orientation: np.array = None, precision: float = 0.05) -> List[dict]:
+        """
+        Get an IK solution to move a mitten to a target position.
+
+        :param arm: The arm (left or right).
+        :param target: The target position for the mitten.
+        :param target_orientation: Target IK orientation. Usually you should leave this as None (the default).
+        :param stop_on_mitten_collision: If true, stop moving when the mitten collides with something.
+        :param precision: The distance threshold to the target position.
+
+        :return: A list of commands to begin bending the arm.
+        """
+
+        # Get the IK solution.
+        rotations, ik_target = self._get_ik(target=target, arm=arm, target_orientation=target_orientation)
+
+        angle = get_angle_between(v1=FORWARD, v2=self.frame.get_forward())
+        target = rotate_point_around(point=ik_target, angle=angle) + self.frame.get_position()
+
+        rotation_targets = dict()
+        for c, r in zip(self._arms[arm].links[1:-1], rotations[1:-1]):
+            rotation_targets[c.name] = r
+
+        self._ik_goals[arm] = _IKGoal(target=target, stop_on_mitten_collision=stop_on_mitten_collision,
+                                      rotations=rotation_targets, precision=precision)
+
+        commands = [self.get_start_bend_sticky_mitten_profile(arm=arm)]
+
+        # If the avatar is holding something, strengthen the wrist.
+        held = self.frame.get_held_left() if arm == Arm.left else self.frame.get_held_right()
+        if len(held) > 0:
+            commands.append({"$type": "set_joint_angular_drag",
+                             "joint": f"wrist_{arm.name}",
+                             "axis": "roll",
+                             "angular_drag": 50,
+                             "avatar_id": self.id})
+        if self._debug:
+            print([np.rad2deg(r) for r in rotations])
+            self._plot_ik(target=ik_target, arm=arm)
+
+            # Show the target.
+            commands.extend([{"$type": "remove_position_markers"},
+                             {"$type": "add_position_marker",
+                              "position": TDWUtils.array_to_vector3(target)}])
+        a = arm.name
+        for c in self._ik_goals[arm].rotations:
+            j = c.split("_")
+            # Apply the motion.
+            commands.extend([{"$type": "bend_arm_joint_to",
+                              "angle": np.rad2deg(self._ik_goals[arm].rotations[c]),
+                              "joint": f"{j[0]}_{a}",
+                              "axis": j[1],
+                              "avatar_id": self.id}])
+        return commands
+
+    def grasp_object(self, object_id: int, target: np.array, arm: Arm, stop_on_mitten_collision: bool) -> List[dict]:
+        """
+        Begin to try to grasp an object with a mitten. Get an IK solution to a target position.
+
+        :param object_id: The ID of the target object.
+        :param target: Target position to for the IK solution.
+        :param arm: The arm that will try to grasp the object.
+        :param stop_on_mitten_collision: If true, stop moving when the mitten collides with something.
+
+        :return: A list of commands.
+        """
+
+        # Get the mitten's position.
+        if arm == Arm.left:
+            mitten = np.array(self.frame.get_mitten_center_left_position())
+        else:
+            mitten = np.array(self.frame.get_mitten_center_right_position())
+
+        target_orientation = (mitten - target) / np.linalg.norm(mitten - target)
+
+        target = self.get_rotated_target(target=target)
+
+        commands = self.reach_for_target(arm=arm, target=target, target_orientation=target_orientation,
+                                         stop_on_mitten_collision=stop_on_mitten_collision)
+        self._ik_goals[arm].pick_up_id = object_id
+        return commands
+
+    def on_frame(self, resp: List[bytes]) -> List[dict]:
+        """
+        Update the avatar based on its current arm-bending goals and its state.
+        If the avatar has achieved a goal (for example, picking up an object), it will stop moving that arm.
+        Update the avatar's state as needed.
+
+        :param resp: The response from the build.
+
+        :return: A list of commands to pick up, stop moving, etc.
+        """
+
+        # Update dynamic data.
+        frame = self._get_frame(resp=resp)
+        # Update dynamic collision data.
+        self.collisions.clear()
+        self.env_collisions.clear()
+        # Get each collision.
+        for i in range(len(resp) - 1):
+            r_id = OutputData.get_data_type_id(resp[i])
+            if r_id == "coll":
+                coll = Collision(resp[i])
+                collider_id = coll.get_collider_id()
+                collidee_id = coll.get_collidee_id()
+                # Check if this was a mitten, if we're supposed to stop if there's a collision,
+                # and if the collision was not with the target.
+                for arm in self._ik_goals:
+                    if self._ik_goals[arm] is not None:
+                        if (collider_id == self.mitten_ids[arm] or collidee_id == self.mitten_ids[arm]) and \
+                                (collider_id not in frame.get_held_right() and
+                                 collider_id not in frame.get_held_left() and
+                                 collidee_id not in frame.get_held_right() and
+                                 collidee_id not in frame.get_held_left()) and \
+                                self._ik_goals[arm].stop_on_mitten_collision and \
+                                (self._ik_goals[arm].target is None or
+                                 (self._ik_goals[arm].pick_up_id != collidee_id and
+                                  self._ik_goals[arm].pick_up_id != collider_id)) and \
+                                (collidee_id not in self.body_parts_static or
+                                 collider_id not in self.body_parts_static):
+                            self.status = TaskStatus.mitten_collision
+                            self._ik_goals[arm] = None
+                            if self._debug:
+                                print("Stopping because the mitten collided with something.")
+                            return []
+                # Check if the collision includes a body part.
+                if collider_id in self.body_parts_static and collidee_id not in self.body_parts_static:
+                    if collider_id not in self.collisions:
+                        self.collisions[collider_id] = []
+                    self.collisions[collider_id].append(collidee_id)
+                elif collidee_id in self.body_parts_static and collider_id not in self.body_parts_static:
+                    if collidee_id not in self.collisions:
+                        self.collisions[collidee_id] = []
+                    self.collisions[collidee_id].append(collider_id)
+            elif r_id == "enco":
+                coll = EnvironmentCollision(resp[i])
+                collider_id = coll.get_object_id()
+                if collider_id in self.body_parts_static:
+                    self.env_collisions.append(collider_id)
+
+        # Check if IK goals are done.
+        temp_goals: Dict[Arm, Optional[_IKGoal]] = dict()
+        # Get commands for the next frame.
+        commands: List[dict] = []
+        for arm in self._ik_goals:
+            # No IK goal on this arm.
+            if self._ik_goals[arm] is None:
+                temp_goals[arm] = None
+            # This is a dummy IK goal. Let it run.
+            elif self._ik_goals[arm].target is None:
+                temp_goals[arm] = self._ik_goals[arm]
+            else:
+                # Is the arm at the target?
+                if arm == Arm.left:
+                    mitten_position = np.array(frame.get_mitten_center_left_position())
+                else:
+                    mitten_position = np.array(frame.get_mitten_center_right_position())
+
+                # If we're not trying to pick something up, check if we are at the target position.
+                if self._ik_goals[arm].pick_up_id is None:
+                    # If we're at the position, stop.
+                    d = np.linalg.norm(mitten_position - self._ik_goals[arm].target)
+                    if d < self._ik_goals[arm].precision:
+                        if self._debug:
+                            print(f"{arm.name} mitten is at target position {self._ik_goals[arm].target}. Stopping.")
+                        commands.extend(self._stop_arm(arm=arm))
+                        temp_goals[arm] = None
+                        self.status = TaskStatus.success
+                    # Keep bending the arm.
+                    else:
+                        temp_goals[arm] = self._ik_goals[arm]
+                        self._ik_goals[arm].previous_distance = d
+                # If we're trying to pick something, check if it was picked up on the previous frame.
+                else:
+                    if self._ik_goals[arm].pick_up_id in frame.get_held_left() or self._ik_goals[arm]. \
+                            pick_up_id in frame.get_held_right():
+                        if self._debug:
+                            print(f"{arm.name} mitten picked up {self._ik_goals[arm].pick_up_id}. Stopping.")
+                        commands.extend(self._stop_arm(arm=arm))
+                        temp_goals[arm] = None
+                        self.status = TaskStatus.success
+                    # Keep bending the arm and trying to pick up the object.
+                    else:
+                        commands.extend([{"$type": "pick_up_proximity",
+                                          "distance": 0.02,
+                                          "radius": 0.1,
+                                          "grip": 1000,
+                                          "is_left": arm == Arm.left,
+                                          "avatar_id": self.id,
+                                          "object_ids": [self._ik_goals[arm].pick_up_id]},
+                                         {"$type": "pick_up",
+                                          "grip": 1000,
+                                          "is_left": arm == Arm.left,
+                                          "object_ids": [self._ik_goals[arm].pick_up_id],
+                                          "avatar_id": self.id}])
+                        temp_goals[arm] = self._ik_goals[arm]
+
+        self._ik_goals = temp_goals
+
+        # Check if the arms are still moving.
+        temp_goals: Dict[Arm, Optional[_IKGoal]] = dict()
+        for arm in self._ik_goals:
+            # No IK goal on this arm.
+            if self._ik_goals[arm] is None:
+                temp_goals[arm] = None
+            else:
+                # Get the past and present angles.
+                if arm == Arm.left:
+                    angles_0 = self.frame.get_angles_left()
+                    angles_1 = frame.get_angles_left()
+                else:
+                    angles_0 = self.frame.get_angles_right()
+                    angles_1 = frame.get_angles_right()
+                # Try to stop any moving joints.
+                if self._ik_goals[arm].rotations is not None and self._ik_goals[arm].pick_up_id is not None:
+                    joint_profile = self._get_default_sticky_mitten_profile()
+                    for angle, joint_name in zip(angles_1, Avatar.ANGLE_ORDER):
+                        target_angle = self._ik_goals[arm].rotations[joint_name]
+                        # Check if the joint stopped moving. Ignore if the joint already stopped.
+                        if target_angle > 0.01 and np.abs(angle - target_angle) < 0.01 and \
+                                joint_name in self._ik_goals[arm].moving_joints:
+                            self._ik_goals[arm].moving_joints.remove(joint_name)
+                            j = joint_name.split("_")
+                            j_name = f"{j[0]}_{arm.name}"
+                            axis = j[1]
+                            # Set the name of the elbow to the expected profile key.
+                            if "elbow" in joint_name:
+                                profile_key = "elbow"
+                            else:
+                                profile_key = joint_name
+                            if self._debug:
+                                print(f"{joint_name} {arm.name} slowing down: {np.abs(angle - target_angle)}")
+                            # Stop the joint from moving any more.
+                            # Set the damper, force, and angular drag to "default" (non-moving) values.
+                            commands.extend([{"$type": "set_joint_damper",
+                                              "joint": j_name,
+                                              "axis": axis,
+                                              "damper": joint_profile[profile_key]["damper"],
+                                              "avatar_id": self.id},
+                                             {"$type": "set_joint_force",
+                                              "joint": j_name,
+                                              "axis": axis,
+                                              "force": joint_profile[profile_key]["force"],
+                                              "avatar_id": self.id},
+                                             {"$type": "set_joint_angular_drag",
+                                              "joint": j_name,
+                                              "axis": axis,
+                                              "angular_drag": joint_profile[profile_key]["angular_drag"],
+                                              "avatar_id": self.id}])
+                # Is any joint still moving?
+                moving = False
+                for a0, a1 in zip(angles_0, angles_1):
+                    if np.abs(a0 - a1) > 0.03:
+                        moving = True
+                        break
+                # Keep moving.
+                if moving:
+                    temp_goals[arm] = self._ik_goals[arm]
+                else:
+                    if self._ik_goals[arm].rotations is not None:
+                        if self._debug:
+                            print(f"{arm.name} is no longer bending. Cancelling.")
+                        self.status = TaskStatus.no_longer_bending
+                        commands.extend(self._stop_arm(arm=arm))
+                    temp_goals[arm] = None
+        self._ik_goals = temp_goals
+        self.frame = frame
+
+        return commands
+
+    def is_ik_done(self) -> bool:
+        """
+        :return: True if the IK goals are complete, False if the arms are still moving/trying to pick up/etc.
+        """
+
+        return self._ik_goals[Arm.left] is None and self._ik_goals[Arm.right] is None
+
+    def drop(self, arm: Arm, reset: bool = True) -> List[dict]:
+        """
+        Drop all objects held by an arm.
+
+        :param arm: The arm that will drop all held objects.
+        :param reset: If True, reset the arm's positions to "neutral".
+
+        :return: A list of commands to put down the object.
+        """
+
+        commands = [{"$type": "put_down",
+                     "is_left": True if arm == Arm.left else False,
+                     "avatar_id": self.id}]
+        if reset:
+            commands.extend(self.reset_arm(arm=arm))
+        return commands
+
+    def reset_arm(self, arm: Arm) -> List[dict]:
+        """
+        :param arm: The arm that will be reset.
+
+        :return: A list of commands to drop arms to their starting positions.
+        """
+
+        commands = [self.get_reset_arm_sticky_mitten_profile(arm=arm)]
+        for j in self.JOINTS:
+            if j.arm != arm.name:
+                continue
+            commands.append({"$type": "bend_arm_joint_to",
+                             "joint": j.joint,
+                             "axis": j.axis,
+                             "angle": 0,
+                             "avatar_id": self.id})
+        # Add some dummy IK goals.
+        self.set_dummy_ik_goals()
+        return commands
+
+    def set_dummy_ik_goals(self) -> None:
+        """
+        Set "dummy" IK goals.
+        There's no target, so the avatar will just bend the arms until they stop moving.
+        """
+
+        for arm in self._ik_goals:
+            self._ik_goals[arm] = _IKGoal(target=None)
+
+    def is_holding(self, object_id: int) -> (bool, Arm):
+        """
+        :param object_id: The ID of the object.
+
+        :return: True if the avatar is holding the object and, if so, the arm holding the object.
+        """
+
+        if object_id in self.frame.get_held_left():
+            return True, Arm.left
+        elif object_id in self.frame.get_held_right():
+            return True, Arm.right
+        return False, Arm.left
+
+    def _stop_arm(self, arm: Arm) -> List[dict]:
+        """
+        :param arm: The arm to stop.
+
+        :return: Commands to stop all the arm from moving.
+        """
+
+        if arm == Arm.left:
+            joints = Avatar.JOINTS[:6]
+            angles = self.frame.get_angles_left()
+        else:
+            joints = Avatar.JOINTS[6:]
+            angles = self.frame.get_angles_right()
+
+        commands = [self.get_default_sticky_mitten_profile()]
+        # Get the current angle and bend the joint to that angle.
+        for j, a in zip(joints, angles):
+            theta = float(a)
+            if theta > 90:
+                theta = 180 - theta
+            # Set the joint positions to where they are.
+            # Reset force and damper.
+            commands.extend([{"$type": "bend_arm_joint_to",
+                              "angle": theta,
+                              "joint": j.joint,
+                              "axis": j.axis,
+                              "avatar_id": self.id}])
+        return commands
+
+    @abstractmethod
+    def _get_left_arm(self) -> Chain:
+        """
+        :return: The IK chain of the left arm.
+        """
+
+        raise Exception()
+
+    def _get_right_arm(self) -> Chain:
+        """
+        :return: The IK chain of the right arm.
+        """
+
+        raise Exception()
+
+    def _get_frame(self, resp: List[bytes]) -> AvatarStickyMitten:
+        """
+        :param resp: The response from the build.
+
+        :return: AvatarStickyMitten output data for this avatar on this frame.
+        """
+        for i in range(len(resp) - 1):
+            r_id = OutputData.get_data_type_id(resp[i])
+            if r_id == "avsm":
+                avsm = AvatarStickyMitten(resp[i])
+                if avsm.get_avatar_id() == self.id:
+                    return avsm
+        raise Exception(f"No avatar data found for {self.id}")
+
+    def get_rotated_target(self, target: np.array) -> np.array:
+        """
+        Rotate the target by the avatar's forward directional vector.
+
+        :param target: The target position.
+        :return: The rotated position.
+        """
+        angle = get_angle_between(v1=FORWARD, v2=self.frame.get_forward())
+
+        return rotate_point_around(point=target - self.frame.get_position(), angle=-angle)
+
+    def _plot_ik(self, target: np.array, arm: Arm) -> None:
+        """
+        Debug an IK solution by creating a plot.
+
+        :param target: The target position.
+        :param arm: The arm.
+        """
+
+        chain = self._arms[arm]
+
+        ax = matplotlib.pyplot.figure().add_subplot(111, projection='3d')
+
+        chain.plot(chain.inverse_kinematics(target_position=target), ax, target=target)
+        matplotlib.pyplot.show()
+
+    def _get_ik(self, target: np.array, arm: Arm, target_orientation: np.array = None) -> (List[float], np.array):
+        """
+        :param target: The target position.
+        :param arm: The arm.
+        :param target_orientation: The target orientation. Can be None.
+
+        :return: The IK angles and the IK target.
+        """
+
+        ik_target = np.array(target)
+
+        # Get the IK solution.
+        rotations = self._arms[arm].inverse_kinematics(target_position=ik_target, target_orientation=target_orientation)
+        return rotations, ik_target
+
+    @abstractmethod
+    def _get_default_sticky_mitten_profile(self) -> dict:
+        """
+        :return: The default StickyMittenProfile of the joints.
+        """
+
+        raise Exception()
+
+    @abstractmethod
+    def _get_start_bend_sticky_mitten_profile(self) -> dict:
+        """
+        :return: The StickyMittenProfile required for beginning to bend an arm.
+        """
+
+        raise Exception()
+
+    @abstractmethod
+    def _get_reset_arm_sticky_mitten_profile(self) -> dict:
+        """
+        :return: The StickyMittenProfile required for beginning to reset an arm.
+        """
+
+        raise Exception()
+
+    @abstractmethod
+    def _get_roll_wrist_sticky_mitten_profile(self) -> dict:
+        """
+        :return: The StickyMittenProfile required for beginning to roll a wrist.
+        """
+
+        raise Exception()
+
+    def _get_mass(self) -> float:
+        """
+        :return: The mass of the avatar.
+        """
+
+        raise Exception()
+
+    def _get_sticky_mitten_profile(self, left: dict, right: dict) -> dict:
+        """
+        :param left: Joint values for the left arm.
+        :param right: Joint values for the right arm.
+
+        :return: A `set_sticky_mitten_profile` command.
+        """
+
+        return {"$type": "set_sticky_mitten_profile",
+                "profile": {"mass": self._mass,
+                            "arm_left": left,
+                            "arm_right": right,
+                            "avatar_id": self.id}}
+
+    def get_default_sticky_mitten_profile(self) -> dict:
+        """
+        :return: A `set_sticky_mitten_profile` command for the default joint values.
+        """
+
+        profile = self._get_default_sticky_mitten_profile()
+
+        return self._get_sticky_mitten_profile(left=profile, right=profile)
+
+    def get_start_bend_sticky_mitten_profile(self, arm: Arm) -> dict:
+        """
+        :param arm: The arm that is bending.
+
+        :return: A `set_sticky_mitten_profile` command for beginning an arm-bending action.
+        """
+
+        # The profile for the moving arm.
+        move = self._get_start_bend_sticky_mitten_profile()
+        # The profile for the stopping arm.
+        fixed = self._get_default_sticky_mitten_profile()
+
+        return self._get_sticky_mitten_profile(left=move if arm == Arm.left else fixed,
+                                               right=move if arm == Arm.right else fixed)
+
+    def get_reset_arm_sticky_mitten_profile(self, arm: Arm) -> dict:
+        """
+        :param arm: The arm that is resetting.
+
+        :return: A `set_sticky_mitten_profile` command for beginning an arm-reset action.
+        """
+
+        # The profile for the moving arm.
+        move = self._get_reset_arm_sticky_mitten_profile()
+        # The profile for the stopping arm.
+        fixed = self._get_default_sticky_mitten_profile()
+
+        return self._get_sticky_mitten_profile(left=move if arm == Arm.left else fixed,
+                                               right=move if arm == Arm.right else fixed)
+
+    def get_roll_wrist_sticky_mitten_profile(self, arm: Arm) -> dict:
+        """
+        :param arm: The arm that is resetting.
+
+        :return: A `set_sticky_mitten_profile` command for beginning to roll a wrist.
+        """
+
+        # The profile for the moving arm.
+        move = self._get_roll_wrist_sticky_mitten_profile()
+        # The profile for the stopping arm.
+        fixed = self._get_default_sticky_mitten_profile()
+
+        return self._get_sticky_mitten_profile(left=move if arm == Arm.left else fixed,
+                                               right=move if arm == Arm.right else fixed)