# Changelog

## 0.6.3

### Frontend

- `StickyMittenAvatarController`:
<<<<<<< HEAD
  - Added: `pour_out_container()` Pour out the contents of a container.
  -  Added: optional parameter `precision` to `reach_for_target()` to adjust the threshold at which the action is considered successful.
  -  Added: optional parameter `num_attempts` to `put_in_container()` to adjust the number of attempts it makes before dropping the object.
  -  Adjusted the scale of all containers, the mass of all containers, and the mass of all target objects.
  - Fixed: The timestep is different if `demo == True` resulting in different simulation behavior.
  - Fixed: Arm forces don't always reset at the end of an action, which means that the avatar doesn't hold a pose that it should.
  - Fixed: `grasp_object()` will try to grasp an object that is already held. Now, if the object is held, it automatically returns `success`.
  - Fixed: Physics glitches due to there being too many objects in a held container. The avatar will try to fill a container with up to 2 objects and no more. `put_in_container()` will return `full_container` if the container is "full".
  - Fixed: The "sleep threshold" of the simulation is too high, causing objects to sometimes float in midair.
  - Fixed: the aiming of `put_in_container()` is inaccurate. The avatar will now make multiple attempts to position an object over the container.
  - Fixed: `grasp_object()` often stops with a `success` status before the object is grasped.
  - Fixed: objects that are stacked on top of one another in a container are sometimes not counted as being in the container.
  - Fixed: `reset_arm()` allows the arms to be too floppy.
  - Fixed: The avatar's grip is looser than it should be.
- `BodyPartStatic`:
  - Renamed `color` to `segmentation_color`.
- Removed example controllers that are obsolete or aren't good examples of how to code a controller that is actually usable (as opposed to being a demo):
  -  `put_in_held_container.py`
  - `put_object_in_container.py`
  - `shake_demo.py` (and all of the files it uses)
- Added: `fill_and_pour.py` example controller. Fill a container and pour the contents out.
- Added: `initialize_scene.py` example controller. Basic scene initialization.
- Added: `videos/fill_and_pour.mp4`
=======
  - Added optional parameter `precision` to `reach_for_target()` to adjust the threshold at which the action is considered successful.
  - Reduced the list of possible target objects.
>>>>>>> c42fdf1e

### Backend

- Added backend functionality to roll the wrist (which makes it easy for the avatar to put objects in a container).
- The scale of all containers, the mass of all containers, and the mass of all target objects are all constants in `util.py` so that the demo controllers can use them too.
- Added: `precision_test.py` Test how precision affects arm articulation.
- Removed: `in_box_test.py`

## 0.6.2

### Frontend

- `StickyMittenAvatarController`:
  - Added *target objects* which are procedurally placed in a room in the scene.
  - Containers are now procedurally placed throughout the scene.
  - Added: `goal_positions` The positions of possible goal positions in the scene for the avatar to place objects.
  - Default value of parameter `room` in`init_scene()` is now -1; if it is -1, the room is chosen randomly.
- `FrameData`:
  - Fixed: missing parameters in audio code.
- `StaticObjectInfo`:
  - Added: `target_object` If True, this is a small object that the avatar can place in a container.
- Added: `controllers/social_image.py` Generate the social image.
  - Added: `social.jpg`

### Backend

- Added: `paths.py` Paths to files in this Python module. (Moved all path-related fields to here from `util.py`)
- Added: `util.OCCUPANCY_CELL_SIZE` The size of each occupancy grid cell. 
- `StickyMittenAvatarController` uses *room maps* and *y maps* to procedurally place objects.
- Moved `composite_object_audio.json` and `container_shapes.json` to `object_data/`
- Moved `scene_bounds.json` and `spawn_positions.json` to `scene_data/`
- Moved `occupancy_maps/` to `scene_data/`
- Added: `scene_data/room_maps/` Numpy arrays of which positions in an occupancy map correspond to which room.
- Added: `scene_data/y_maps/` The maximum y value at each position in each occupancy map.
- Added: `object_data/target_objects.csv` The names of valid target objects and their scale values.
- Removed: `add_model.py` (nonfunctional; no longer needed).
- `occupancy_mapper.py` writes *y maps* in addition to occupancy maps.
- Added: `room_positions.py` Generate *room maps* of positions.

## 0.6.1

- `StickyMittenAvatarController`:
  - Fixed: The controller never sends global initialization commands.
  - Fixed: `move_forward_by()` will try to turn the avatar before moving.
  - Added parameter `turn` to `go_to()`. If True, the avatar will try to turn to the target before moving.
  - The controller will check the build version and warn the user about a version mismatch.

## 0.6.0

### Frontend

- `StickyMittenAvatarController`:
  - **Added: `put_in_container()`**. Try to put an object in a container. 
  - The arms of the avatar are much less "floppy". They will get looser and stronger when tying to bend the arm, and stiffer and weaker to hold a position.
  - Fixed: `turn_to()` and `turn_by()` often overshoot the target angle.
  - `shake()` now returns a `TaskStatus` 
- `StaticObjectInfo`:
  - Added static field `CONTAINERS`. The names of every possible container.
- Example controllers:
  - Added example controller: `put_in_held_container.py`
  - In `put_in_container.py`, replaced the last few actions with `put_in_container()`
- Test Controllers:
  - Made `ik_unit_tests.py` more reliable and informative.
  - Added: `in_box_test.py`  Test the algorithm for checking whether an object is in a container.
  - Improved `turn_test.py` by adding a second target.

### Backend

- Made `Joint` class hashable.
- `Avatar`:
  - `Avatar` uses the `set_sticky_mitten_profile` command to bend arms.
  - Renamed `reset_arms()` to `reset_arm()`
  - If the avatar tries to bend an arm that is holding an object, it will strengthen that arm's wrist.
  - If an avatar tries to bend an arm, it will loosen it and increase its strength.
  - If an avatar isn't trying to bend an arm, it will stiffen it and decrease its strength.
  - While bending an arm (and *not* trying to pick up an object), the avatar slow down each joint individually as they arrive at their destinations (result: more accurate arm articulation).
- `_IKGoal`:
  - Added `rotations` parameter and field to `_IKGoal` constructor (caches the target angles of each joint in the IK chain).
  - Added `moving_joints` field to `_IKGoal` (the names of the joints that are still moving).
- `util.py`:
  - Added: `get_collisions()`
- Removed all files from `sticky_mitten_avatar` module that are only used by `shake_demo.py` and moved them to `controllers/shake_demo`
- Removed: `container_dimensions.json`
- Added: `container_shapes.json` (used to determine if an object is in a container)
- Moved a lot of code pertinent only to `shake_demo.py` from `sticky_mitten_avatar_controller.py` to `shake_demo.py`

## 0.5.4

- `StickyMittenAvatarController`:
  - Fixed: `go_to` and `move_forward_by` sometimes don't update frame data.
  - Fixed: `reach_for_target` checks for mitten collisions with held objects.
- `FrameData`:
  - Depth maps are always RGB instead of grayscale.
  - Added: `get_depth_values()` 

## 0.5.3

- `StickyMittenAvatarController`:
  - Fixed: Camera turns off when it should be on, and vice-versa.

## 0.5.2

- `StaticObjectInfo`:
  - Added field `size`: The size of the object as a numpy array.

## 0.5.1

### Frontend

- `StickyMittenAvatarController`:
  - Renamed `reset_arms()` to `reset_arm()`
  - Added `arm` parameter to `reset_arm()`
  - Added `arm` parameter to `drop()`

## 0.5.0

### Frontend

- `StickyMittenAvatarController`:
  - Replace `frames` with `frame` (the most recent frame after doing an action). As a result, the simulation is much faster.
  - Added optional `audio` parameter to the constructor. If True, record audio data.
  - Added optional parameters `screen_width` and `screen_height` to the constructor.
  - Added optional parameter `room` to `init_scene()` to spawn the avatar in a room.
- `FrameData`:
  - Added more documentation to `depth_pass`.
  - Removed: `avatar_object_collisions`
  - Removed: `avatar_env_collisions`
- `StaticObjectInfo`
  - Added: `kinematic`. If True, this object is kinematic and won't respond to physics.

### Backend

- Unless `demo == True`, the `StickyMittenAvatarController` will capture image and object data only after each action.
- Added `occupancy_maps/spawn_positions.json` Spawn positions per room per layout per scene.
- Added: `util/spawn_mapper.py` Calculate avatar spawn positions per scene per layout.

### Known Issues

- `put_object_in_container.py` and `shake_demo.py` are unrealistically fast.
- Audio doesn't work as expected because the audio data is from only the most recent frame.

## 0.4.4

### Frontend

- `StickyMittenAvatarController`:
  - Fixed: `move_forward_by()` sometimes throws an error if the target was already a numpy array.
  - Added scenes `1a`, `1b`, and `1c`, which have layouts `1`, `2`, and `3`.
  - Added scenes `5a`, `5b`, and `5c`, which have layouts `1`, `2`, and `3`.
  - Added: `occupancy_map` A numpy array of positions in the scene and whether they are occupied.
  - Added: `get_occupancy_position()`. Convert the occupancy position to (x, z) coordinates.
- `FrameData`:
  - Fixed: Crash when trying to save null image data.
- `StaticObjectData`:
  - Added: `category` The semantic category of the object.
- Refactored `put_object_in_container.py` to be more like an actual use-case.

### Backend

- Replaced parameter `index` in `StaticObjectInfo` constructor with `object_id`.
- Added: `Environments`. Environment data for a scene.
- Added occupancy map data: `sticky_mitten_avatar/occupancy_maps`
  - Added: `sticky_mitten_avatar/occupancy_maps/scene_bounds.json`
- Added to `util.py`: `OCCUPANCY_MAP_DIRECTORY` and `SCENE_BOUNDS_PATH`
- Replaced `container_positions.py` with `occupancy_mapper.py` which uses a lot of the same code to generate occupancy maps.

## 0.4.3

### Frontend

- `StickyMittenAvatarController`:
  - Added optional parameter `stop_on_mitten_collision` to `reach_for_target()`. If True, the avatar will stop bending the arm if the mitten collides with an object.
  - Added optional parameter `stop_on_mitten_collision` to `grasp_object()`. If True, the avatar will stop bending the arm if the mitten collides with an object other than the target.
  - Greatly reduced the distance at which a mitten can "grasp" an object.
  - Added: Floorplan scenes `4a`, `4b`, and `4c`.
- Removed: `controllers/put_object_on_table.py` (obsolete)

### Backend

- Added: `TaskStatus.mitten_collision`
- Removed: `container_dimensions.py` (not used)
- Added: `tests/mitten_collision_test.py`

## 0.4.2

### Frontend

- `StickyMittenAvatarController`:
  - For scenes `2a`, `2b`, and `2c`, added layouts `1` and `2`
  - Added optional parameter `id_pass` to the constructor.
  - Fixed: Various crashes due to missing resonance data.
- `StaticObjectInfo`:
  - Added: `container` True if this object is a container.

### Backend

- `Avatar`:
  - `can_bend_to()` tests whether each link in the joint chain will be too close to the avatar.
  - Added: `base_id` The ID of the avatar's root object.
  - Added: `mitten_ids` Dictionary of mitten IDs. Key = Arm.
- Moved utility scripts to `util/`
- Added: `container_positions.py` Log valid positions for containers.

## 0.4.1

### Frontend

- `StickyMittenAvatarController`:
  - Fixed: Floorplan objects don't gather audio correctly.
  - Fixed: Missing audio values for some objects.

### Backend

- `StickyMittenAvatarController`:
  - Place objects in containers using cached dimensions data.
- Added: `container_dimensions.py` Calculate container dimensions.
- Added: `container_dimensions.json` Cached container dimensions.
- Added more containers to `containers.json` library.

## 0.4.0

### Frontend

- `StickyMittenAvatarController`:
  - **Added optional parameters `scene` and `layout` to `init_scene()` to load a floorplan and layout.** 
- `FrameData`:
  - Reorganized the fields in the documentation and added more and better code examples.

### Backend

- `StickyMittenAvatarController`:
  - Now a subclass of `FloorplanController` (was a subclass of `Controller`).
  - Objects are initialized via `AudioInitData` and `ObjectInitData`.
  - Removed friction dictionaries (handled in `AudioInitData`).
  - Renamed `_get_scene_init_commands_early()` to `_get_scene_init_commands()`.
  - Removed: `_do_scene_init_late()`.
- `FrameData`:
  - Fixed: Unhandled exception if there is a collision between objects not yet in the static object info dictionary (this is sometimes possible with composite objects).
- Revised `__init__.py` to make it harder to accidentally use `TestController`.
- Removed: `box_room_containers.py` (merged into `shake_demo.py`)
- Removed a lot of audio values (they are now in the `tdw` repo).
- Added composite object audio data for `jigsaw_puzzle_composite` and `rope_table_lamp`.
- Fixed: `composite_object_audio.py` doesn't use the correct sub-object ID.
- Removed: `init_commands.py` (not needed).

## 0.3.3

### Frontend

- `StickyMittenAvatarController`:
  - Replaced `audio_playback_mode` parameter in the constructor with `demo` (a boolean).
  - Removed `roll` parameter from `rotate_camera_by()`.
  - Added optional parameter `stop_on_collision` to `go_to()` and `move_forward_by()`.
- `FrameData`:
  - Added fields: `camera_projection_matrix` and `camera_matrix`
  - Replaced field `positions` with `object_transforms` which includes rotations and forwards in addition to positions.
  - Added field: `avatar_transform` Avatar transform data.
  - Added field: `avatar_body_part_transforms` Transform data for each of the avatar's body parts.
- `StaticObjectInfo`:
  - Removed fields: `volume` and `hollowness`
- Added: `Transform` Transform data for an object, avatar, body part, etc.

### Backend

- `StickyMittenAvatarController`:
  - Fixed: Avatar can't pick up sub-objects of composite objects.
  - Fixed: No audio data for sub-objects of composite objects.
- Added utility script: `composite_object_audio.py` Get default audio parameters for sub-objects of composite objects.
- Added test controller: `composite_object_test.py` Test if the avatar can grasp a sub-object of a composite object.
- Added: `composite_object_audio.json` Audio values for every sub-object of a composite object.

## 0.3.2

### Frontend

- `StickyMittenAvatarController`:
  - Added required parameter `arm` to `grasp_object()` (the function no longer chooses the arm closet to the target)
  - `grasp_object()` chooses a target position with a raycast instead of just choosing the center of the object.
  - `grasp_object()` returns no longer returns an `Arm` (just a `TaskStatus`).
  - Fixed: Various errors when trying to collect avatar data if there is no avatar.
  - Fixed: The angle used to calculate rotation from the avatar's forward directional vector is often incorrect.
  - Fixed: `turn_to()` and `turn_by()` sometimes don't stop at the correct angle.
  - Fixed: `turn_to()`, `turn_by()`, `go_to`, and `move_forward_by()` often set an incorrect target position if supplied an object ID.
- Removed: `TaskStatus.turned_360` (not needed).
- `shake_demo.py` works more reliably.

### Backend

- Added: `turn_test.py` Test avatar turning.

## 0.3.1

### Frontend

- Moved changelog to this document.
- Allow simpler import statements: `from sticky_mitten_avatar import Arm, TestController`
- `StickyMittenAvatarController`:
  - Replaced `frame` (a single `FrameData` object) with `frames` (all `FrameData` since the start of the previous action).
  - Renamed: `pick_up()` to `grasp_object()`
  - Renamed: `put_down()` to `drop()`
  - **All API calls that returned a `bool` now return a `TaskStatus` instead.**
  - Updated all example code for the API document.
  - Documentation lists all possible `TaskStatus` values per function.
  - Renamed: `tap()` to `_tap()` (hides it from the API, for now).
- `FrameData`:
  - Added: `held_objects` A dictionary of IDs of objects held in each mitten.
  - Added: `image_pass` The `_img` pass.
  - Added: `set_surface_material()` Set the surface (floor) material.
  - `get_pil_images()` returns a dictionary instead of a tuple where key = the name of the image pass.
  - Removed: `AvatarCollisions` type and `FrameData.avatar_collisions`. The same data is now split between `FrameData.avatar_object_collisions` and `FrameData.avatar_env_collisions`.
  - Updated all example code for the API document.
- Added: `TaskStatus`. The current status of the avatar.
- Fixed: `collision_test.py` and `ik_unit_tests.py` won't run.
- Fixed: API document doesn't display `__init__` functions correctly.
- Added: clearer example code to the README.
- Removed: `fail_state.md` (redundant)


### Backend

- Changed maximum shoulder roll angle to 45 (was 90).
- Removed `surface_material` parameter from the `FrameData` constructor.
- Removed: `dynamic_object_info.py`
- Removed backend API documents.

***

## 0.3.0

### High-Level

- Each API call returns a `TaskStatus` instead of a `bool`. The `TaskStatus` indicates whether the task was a success and if not, why.
- There is always exactly 1 avatar per scene.
  - Removed `avatar_id` parameter from all API and output data. 
  - `FrameData.avatar_collision` is an `AvatarCollisions` object (was a dictionary mapped to avatar IDs)
  - `StickyMittenAvatarController.static_avatar_data` is a dictionary of `BodyPartStatic` (was a dictionary of dictionaries, mapped to avatar IDs)
- Better formatting for API document headers.
- Cleaned up API section of README document.
- Removed: `fail_state.md`
- `StickyMittenAvatarController.md` (API document) includes all possible `TaskStatus` return values per function.

***

## 0.2.3

### High-Level

- Added: `StickyMittenAvatarController.tap()`
- `avatar_id` parameter of all API functions in `StickyMittenAvatarController` has a default value of `"a"`
- Renamed: `StickyMittenAvatarController.bend_arm()` to `StickyMittenAvatarController.reach_for_target()`
- Added optional parameter `check_if_possible` to `StickyMittenAvatarController.reach_for_target()`
- `StickyMittenAvatarController` gathers `_id` and `_depth_simple` image passes instead of `_img` and `_id`.
- Fixed: `put_object_in_container.py` doesn't work.
- `FrameData` records audio due to collisions with avatar body parts.
- Renamed: `FrameData.segmentation_image` to `FrameData.id_pass`
- Renamed: `FrameData.depth_map` to `FrameData.depth_pass`
  - `FrameData.depth_pass` can be converted to a grayscale image instead of being a numpy array of floats
- Added: `FrameData.save_images()`
- Added: `FrameData.get_pil_images()`
- Added test controller: `tap.py`
- Added video: `put_object_in_container.mp4`

### Low-Level

- Renamed: `Avatar.can_bend_to()` to `Avatar.can_reach_target()`
- Fixed: `Avatar.can_bend_to()` is inaccurate.

***

## 0.2.2

### High-Level

- Made the following functions in `StickyMittenAvatarController` private (added a `_` prefix), thereby hiding them from the API:
  - `_create_avatar()`
  - `get_add_object()` (renamed to `_add_object()`)
  - `get_add_container()` (renamed to `_add_container()`)
  - `_do_joint_motion()`
  - `_stop_avatar()`
  - `_destroy_avatar()`
- Set a default value for the `avatar_id` for most `StickyMittenAvatarController` API calls.
- Added: `StickyMittenAvatarController.static_avatar_data`.
- Added: `StickyMittenAvatar.rotate_camera_by()`.
- Added: `StickyMittenAvatar.reset_camera_rotation()`.
- Removed: `StickyMittenAvatarController.get_container_records()`
- Removed: `StickyMittenAvatarController.on_resp` (functionality can be replicated with `Controller.communite()`)
- Added field `name` to `BodyPartStatic`.
- Added field `audio` to `BodyPartStatic`.
- Moved `BodyPartStatic` to `body_part_static.py`.
- Removed `FrameData.images` and added: `FrameData.segmentation_image` (a PIL image) and `FrameData.depth_map` (a numpy array).
- Added field `avatar_collisions` to `FrameData`. Collisions per avatar between its body parts and other objects or the environment.
- Set the maximum shoulder roll angle to 90 degrees (was 45 degrees).
- Added: `collision_test.py` Test for the avatar listening to collisions.
- Added: `test_controller.py` Initialize a simple scene and an avatar in debug mode. 
- Removed private functions from API documentation.
- Added example code to `FrameData` documentation.
- Various improvements to `StickyMittenAvatar` API documentation.
- Added: `fail_state.md` document to explain fail states.
- Updated `shake_demo.mp4`

#### Low-Level

- Added: `Avatar.can_bend_to()` True if the avatar can bend the arm to the target (assuming no obstructions or other factors).

***

## 0.2.1

### High-Level

- Improved the overall stability of `shake_demo.py`
- Improved the positional accuracy of arm-bending API calls  by matching the IK parameters more closely to the avatar prefab parameters.
- Fixed: The default speed of `StickyMittenAvatarController.turn_to()` is slower than the turn speed in `StickyMittenAvatarController.go_to()`.
- `StickyMittenAvatarController.bend_arm()` will increase the force and decrease the damper of all joints that are bending. When they are done bending, they will revert to the original values.
- Added: `videos/shake_demo.mp4`

### Low-Level

- Avatar IK arm chains now include `mitten`, the centerpoint of the mitten.
- `Avatar.is_holding()` return a boolean and the arm holding the item (instead of just a boolean).

***

## 0.2.0

- Parameter `target` in `Avatar.bend_arm` must be a numpy array (previously, could be a numpy array or a list).
- Added: `Avatar.reset_arms()` Set the arms to a "neutral" position.
- Added: `Avatar.set_dummy_ik_goals()` Set "dummy" IK goals with no targets.
- Added: `box_room_containers.py` Creates a photorealistic scene with furniture and containers.
- **Added: `shake_demo.py`. The avatar shakes containers and "listens" to the audio.**
- Renamed: `PhysicsInfo` to `DynamicObjectInfo`
- Added: `FrameData` **Contains image and audio data.**
- Added new fields to `StickyMittenAvatarController`:
  - `frame` Current frame data. 
  - `static_object_info` Static object info per object.
  - Added parameter to `StickyMittenAvatarController` constructor: `audio_playback_mode`
- Added: `StickyMittenAvatar.init_scene()` Initialize a scene.
- Changed the commands returned by `StickyMittenAvatar.get_add_object()`
- Added: `StickyMittenAvatar.get_container_records()` Get records for all container models.
- Added: `StickyMittenAvatar.get_add_container()` Add a container to the scene.
- Added: `StickyMittenAvatar.reset_arms()`  Set the arms to a "neutral" position.
- Added: `StickyMittenAvatarController.shake()` Shake an avatar's joint.
- Added: `StickyMittenAvatarController.destroy_avatar()` Destroy the avatar.
- Added: `StickyMittenAvatarController.end()` End the simulation.
- Added parameter `do_motion` to `StickyMittenAvatar.put_down()`
- Parameter `target` in `StickyMittenAvatar.turn_to()` must be a dictionary (Vector3) or an integer (object ID).
- Added: `StaticObjectInfo`
- Removed: `util.get_collisions()`
- Added utility script: `add_model.py`
- Added utility script: `init_commands.py`
- Added test controller: `tests/ik_test.py`
- Removed test controller: `arm_test.py`
- Moved `put_object_in_container.py` to `controllers/` and adjusted some values to make it work with the improved IK system.
- Moved `put_object_on_table.py` to `controllers/`
- Added asset bundle `shoebox_fused`.
- Added: `audio.csv` Default audio values.
- Added model libraries: `containers.json` and `container_contents.json`
- **Fixed: IK chains for the baby avatar are wrong.**
- Fixed: `util.rotate_point_around()` often returns incorrect values.
- Fixed: `def` headers in documentation sometimes don't contain all parameters.
- Added: `videos/shake_demo.mp4`
<|MERGE_RESOLUTION|>--- conflicted
+++ resolved
@@ -1,11 +1,10 @@
 # Changelog
 
-## 0.6.3
-
-### Frontend
-
-- `StickyMittenAvatarController`:
-<<<<<<< HEAD
+## 0.7.0
+
+### Frontend
+
+- `StickyMittenAvatarController`:
   - Added: `pour_out_container()` Pour out the contents of a container.
   -  Added: optional parameter `precision` to `reach_for_target()` to adjust the threshold at which the action is considered successful.
   -  Added: optional parameter `num_attempts` to `put_in_container()` to adjust the number of attempts it makes before dropping the object.
@@ -23,23 +22,30 @@
 - `BodyPartStatic`:
   - Renamed `color` to `segmentation_color`.
 - Removed example controllers that are obsolete or aren't good examples of how to code a controller that is actually usable (as opposed to being a demo):
-  -  `put_in_held_container.py`
+  - `put_in_held_container.py`
   - `put_object_in_container.py`
   - `shake_demo.py` (and all of the files it uses)
 - Added: `fill_and_pour.py` example controller. Fill a container and pour the contents out.
 - Added: `initialize_scene.py` example controller. Basic scene initialization.
 - Added: `videos/fill_and_pour.mp4`
-=======
+
+### Backend
+
+- Removed: `in_box_test.py`
+- Added backend functionality to roll the wrist (which makes it easy for the avatar to put objects in a container).
+- The scale of all containers, the mass of all containers, and the mass of all target objects are all constants in `util.py` so that the demo controllers can use them too.
+
+## 0.6.3
+
+### Frontend
+
+- `StickyMittenAvatarController`:
   - Added optional parameter `precision` to `reach_for_target()` to adjust the threshold at which the action is considered successful.
   - Reduced the list of possible target objects.
->>>>>>> c42fdf1e
-
-### Backend
-
-- Added backend functionality to roll the wrist (which makes it easy for the avatar to put objects in a container).
-- The scale of all containers, the mass of all containers, and the mass of all target objects are all constants in `util.py` so that the demo controllers can use them too.
+
+### Backend
+
 - Added: `precision_test.py` Test how precision affects arm articulation.
-- Removed: `in_box_test.py`
 
 ## 0.6.2
 
